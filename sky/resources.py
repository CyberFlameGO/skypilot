"""Resources: compute requirements of Tasks."""
from typing import Any, Dict, List, Optional, Union

from sky import clouds
from sky import global_user_state
from sky import sky_logging
from sky import spot
from sky.backends import backend_utils
from sky.utils import accelerator_registry
from sky.utils import schemas
from sky.utils import tpu_utils
from sky.utils import ux_utils

logger = sky_logging.init_logger(__name__)

_DEFAULT_DISK_SIZE_GB = 256


class Resources:
    """A cloud resource bundle.

    Used
      * for representing resource requests for tasks/apps
      * as a "filter" to get concrete launchable instances
      * for calculating billing
      * for provisioning on a cloud

    Examples:

        # Fully specified cloud and instance type (is_launchable() is True).
        sky.Resources(clouds.AWS(), 'p3.2xlarge')
        sky.Resources(clouds.GCP(), 'n1-standard-16')
        sky.Resources(clouds.GCP(), 'n1-standard-8', 'V100')

        # Specifying required resources; the system decides the cloud/instance
        # type. The below are equivalent:
        sky.Resources(accelerators='V100')
        sky.Resources(accelerators='V100:1')
        sky.Resources(accelerators={'V100': 1})

        # TODO:
        sky.Resources(requests={'mem': '16g', 'cpu': 8})
    """
    # If any fields changed:
    # 1. Increment the version. For backward compatibility.
    # 2. Change the __setstate__ method to handle the new fields.
    # 3. Modify the to_config method to handle the new fields.
    _VERSION = 6

    def __init__(
        self,
        cloud: Optional[clouds.Cloud] = None,
        instance_type: Optional[str] = None,
        accelerators: Union[None, str, Dict[str, float]] = None,
        accelerator_args: Optional[Dict[str, Union[str, bool]]] = None,
        use_spot: Optional[bool] = None,
        spot_recovery: Optional[str] = None,
        disk_size: Optional[int] = None,
        region: Optional[str] = None,
        zone: Optional[str] = None,
        image_id: Optional[Union[Dict[Optional[str], str], str]] = None,
    ):
        self._version = self._VERSION
        self._cloud = cloud
        self._region: Optional[str] = None
        self._zone: Optional[str] = None
        self._set_region_zone(region, zone)

        self._instance_type = instance_type

        self._use_spot_specified = use_spot is not None
        self._use_spot = use_spot if use_spot is not None else False
        self._spot_recovery = None
        if spot_recovery is not None:
            self._spot_recovery = spot_recovery.upper()

        if disk_size is not None:
            if round(disk_size) != disk_size:
                with ux_utils.print_exception_no_traceback():
                    raise ValueError(
                        f'OS disk size must be an integer. Got: {disk_size}.')
            self._disk_size = int(disk_size)
        else:
            self._disk_size = _DEFAULT_DISK_SIZE_GB

        self._image_id: Optional[Dict[Optional[str], str]] = None
        if isinstance(image_id, str):
            self._image_id = {self._region: image_id}
        elif isinstance(image_id, dict) and None in image_id:
            self._image_id = {self._region: image_id[None]}
        else:
            self._image_id = image_id

        self._set_accelerators(accelerators, accelerator_args)

        self._try_validate_local()
        self._try_validate_instance_type()
        self._try_validate_accelerators()
        self._try_validate_spot()
        self._try_validate_image_id()

    def __repr__(self) -> str:
        accelerators = ''
        accelerator_args = ''
        if self.accelerators is not None:
            accelerators = f', {self.accelerators}'
            if self.accelerator_args is not None:
                accelerator_args = f', accelerator_args={self.accelerator_args}'

        if isinstance(self.cloud, clouds.Local):
            return f'{self.cloud}({self.accelerators})'

        use_spot = ''
        if self.use_spot:
            use_spot = '[Spot]'

        image_id = ''
        if self.image_id is not None:
            if None in self.image_id:
                image_id = f', image_id={self.image_id[None]}'
            else:
                image_id = f', image_id={self.image_id!r}'

        disk_size = ''
        if self.disk_size != _DEFAULT_DISK_SIZE_GB:
            disk_size = f', disk_size={self.disk_size}'

        return (f'{self.cloud}({self._instance_type}{use_spot}'
                f'{accelerators}{accelerator_args}{image_id}{disk_size})')

    @property
    def cloud(self) -> Optional[clouds.Cloud]:
        return self._cloud

    @property
    def region(self) -> Optional[str]:
        return self._region

    @property
    def zone(self) -> Optional[str]:
        return self._zone

    @property
    def instance_type(self) -> Optional[str]:
        return self._instance_type

    @property
    def accelerators(self) -> Optional[Dict[str, float]]:
        """Returns the accelerators field directly or by inferring.

        For example, Resources(AWS, 'p3.2xlarge') has its accelerators field
        set to None, but this function will infer {'V100': 1} from the instance
        type.
        """
        if self._accelerators is not None:
            return self._accelerators
        if self.cloud is not None and self._instance_type is not None:
            accs = self.cloud.get_accelerators_from_instance_type(
                self._instance_type)
            if accs is not None:
                return {k: float(v) for k, v in accs.items()}
        return None

    @property
    def accelerator_args(self) -> Optional[Dict[str, Union[str, bool]]]:
        return self._accelerator_args

    @property
    def use_spot(self) -> bool:
        return self._use_spot

    @property
    def use_spot_specified(self) -> bool:
        return self._use_spot_specified

    @property
    def spot_recovery(self) -> Optional[str]:
        return self._spot_recovery

    @property
    def disk_size(self) -> int:
        return self._disk_size

    @property
    def image_id(self) -> Optional[Dict[Optional[str], str]]:
        return self._image_id

    def _set_accelerators(
        self,
        accelerators: Union[None, str, Dict[str, float]],
        accelerator_args: Optional[Dict[str, Union[str, bool]]],
    ) -> None:
        """Sets accelerators.

        Args:
            accelerators: A string or a dict of accelerator types to counts.
            accelerator_args: A dict of accelerator types to args.
        """
        if accelerators is not None:
            if isinstance(accelerators, str):  # Convert to Dict[str, int].
                if ':' not in accelerators:
                    accelerators = {accelerators: 1}
                else:
                    splits = accelerators.split(':')
                    parse_error = ('The "accelerators" field as a str '
                                   'should be <name> or <name>:<cnt>. '
                                   f'Found: {accelerators!r}')
                    if len(splits) != 2:
                        with ux_utils.print_exception_no_traceback():
                            raise ValueError(parse_error)
                    try:
                        num = float(splits[1])
                        num = int(num) if num.is_integer() else num
                        accelerators = {splits[0]: num}
                    except ValueError:
                        with ux_utils.print_exception_no_traceback():
                            raise ValueError(parse_error) from None

            # Ignore check for the local cloud case.
            # It is possible the accelerators dict can contain multiple
            # types of accelerators for some on-prem clusters.
            if not isinstance(self._cloud, clouds.Local):
                assert len(accelerators) == 1, accelerators

            # Canonicalize the accelerator names.
            accelerators = {
                accelerator_registry.canonicalize_accelerator_name(acc):
                acc_count for acc, acc_count in accelerators.items()
            }

            acc, _ = list(accelerators.items())[0]
            if 'tpu' in acc.lower():
                if self.cloud is None:
                    self._cloud = clouds.GCP()
                assert isinstance(self.cloud, clouds.GCP), 'Cloud must be GCP.'
                if accelerator_args is None:
                    accelerator_args = {}
                use_tpu_vm = accelerator_args.get('tpu_vm', False)
                if use_tpu_vm:
                    tpu_utils.check_gcp_cli_include_tpu_vm()
                if self.instance_type is not None and use_tpu_vm:
                    if self.instance_type != 'TPU-VM':
                        with ux_utils.print_exception_no_traceback():
                            raise ValueError(
                                'Cannot specify instance type'
                                f' (got "{self.instance_type}") for TPU VM.')
                if 'runtime_version' not in accelerator_args:
                    if use_tpu_vm:
                        accelerator_args['runtime_version'] = 'tpu-vm-base'
                    else:
                        accelerator_args['runtime_version'] = '2.5.0'
                    logger.info(
                        'Missing runtime_version in accelerator_args, using'
                        f' default ({accelerator_args["runtime_version"]})')

        self._accelerators = accelerators
        self._accelerator_args = accelerator_args

    def is_launchable(self) -> bool:
        return self._cloud is not None and self._instance_type is not None

    def need_cleanup_after_preemption(self) -> bool:
        """Returns whether a spot resource needs cleanup after preeemption."""
        assert self.is_launchable(), self
        assert self._cloud is not None and self._instance_type is not None
        return self._cloud.need_cleanup_after_preemption(self)

    def _set_region_zone(self, region: Optional[str],
                         zone: Optional[str]) -> None:
        if region is None and zone is None:
            return

        if self._cloud is None:
            with ux_utils.print_exception_no_traceback():
                raise ValueError(
                    'Cloud must be specified when region/zone are specified.')

        # Validate whether region and zone exist in the catalog, and set the
        # region if zone is specified.
        self._region, self._zone = self._cloud.validate_region_zone(
            region, zone)

    def get_offering_regions_for_launchable(self) -> List[clouds.Region]:
        """Returns a set of `Region`s that can provision this Resources.

        Each `Region` has a list of `Zone`s that can provision this Resources.
        """
<<<<<<< HEAD
        assert self.is_launchable(), self
        assert self._cloud is not None and self._instance_type is not None
=======
        assert self.is_launchable()
>>>>>>> 63d057bc
        regions = self._cloud.regions_with_offering(self._instance_type,
                                                    self.accelerators,
                                                    self._use_spot,
                                                    self._region, self._zone)
        if self._image_id is not None and None not in self._image_id:
            regions = [r for r in regions if r.name in self._image_id]
        return regions

    def _try_validate_instance_type(self) -> None:
        if self.instance_type is None:
            return

        # Validate instance type
        if self.cloud is not None:
            valid = self.cloud.instance_type_exists(self._instance_type)
            if not valid:
                with ux_utils.print_exception_no_traceback():
                    raise ValueError(
                        f'Invalid instance type {self._instance_type!r} '
                        f'for cloud {self.cloud}.')
        else:
            # If cloud not specified
            valid_clouds = []
            enabled_clouds = global_user_state.get_enabled_clouds()
            for cloud in enabled_clouds:
                if cloud.instance_type_exists(self._instance_type):
                    valid_clouds.append(cloud)
            if len(valid_clouds) == 0:
                if len(enabled_clouds) == 1:
                    cloud_str = f'for cloud {enabled_clouds[0]}'
                else:
                    cloud_str = f'for any cloud among {enabled_clouds}'
                with ux_utils.print_exception_no_traceback():
                    raise ValueError(
                        f'Invalid instance type {self._instance_type!r} '
                        f'{cloud_str}.')
            if len(valid_clouds) > 1:
                with ux_utils.print_exception_no_traceback():
                    raise ValueError(
                        f'Ambiguous instance type {self._instance_type!r}. '
                        f'Please specify cloud explicitly among {valid_clouds}.'
                    )
            logger.debug(
                f'Cloud is not specified, using {valid_clouds[0]} '
                f'inferred from the instance_type {self.instance_type!r}.')
            self._cloud = valid_clouds[0]

    def _try_validate_accelerators(self) -> None:
        """Validate accelerators against the instance type and region/zone."""
        acc_requested = self.accelerators
        if (isinstance(self._cloud, clouds.GCP) and
                self._instance_type is not None):
            # Do this check even if acc_requested is None.
            clouds.GCP.check_host_accelerator_compatibility(
                self._instance_type, acc_requested)

        if acc_requested is None:
            return

        if self.is_launchable() and not isinstance(self.cloud, clouds.GCP):
            # GCP attaches accelerators to VMs, so no need for this check.
<<<<<<< HEAD
            assert self._cloud is not None and self._instance_type is not None
=======
            acc_requested = self.accelerators
>>>>>>> 63d057bc
            acc_from_instance_type = (
                self._cloud.get_accelerators_from_instance_type(
                    self._instance_type))
            acc_from_instance_type_cast: Optional[Dict[str, float]]
            if isinstance(acc_from_instance_type, dict):
                acc_from_instance_type_cast = {
                    name: float(count)
                    for name, count in acc_from_instance_type.items()
                }
            else:
                acc_from_instance_type_cast = acc_from_instance_type
            if not Resources(accelerators=acc_requested).less_demanding_than(
                    Resources(accelerators=acc_from_instance_type_cast)):
                with ux_utils.print_exception_no_traceback():
                    raise ValueError(
                        'Infeasible resource demands found:\n'
                        f'  Instance type requested: {self._instance_type}\n'
                        f'  Accelerators for {self._instance_type}: '
                        f'{acc_from_instance_type}\n'
                        f'  Accelerators requested: {acc_requested}\n'
                        f'To fix: either only specify instance_type, or change '
                        'the accelerators field to be consistent.')
            # NOTE: should not clear 'self.accelerators' even for AWS/Azure,
            # because e.g., the instance may have 4 GPUs, while the task
            # specifies to use 1 GPU.

        # Validate whether accelerator is available in specified region/zone.
        acc, acc_count = list(acc_requested.items())[0]
        # Fractional accelerators are temporarily bumped up to 1.
        if 0 < acc_count < 1:
            acc_count = 1
        if self.region is not None or self.zone is not None:
            assert self._cloud is not None, self
            if not self._cloud.accelerator_in_region_or_zone(
                    acc, acc_count, self.region, self.zone):
                error_str = (f'Accelerator "{acc}" is not available in '
                             '"{}".')
                if self.zone:
                    error_str = error_str.format(self.zone)
                else:
                    error_str = error_str.format(self.region)
                with ux_utils.print_exception_no_traceback():
                    raise ValueError(error_str)

    def _try_validate_spot(self) -> None:
        if self._spot_recovery is None:
            return
        if not self._use_spot:
            with ux_utils.print_exception_no_traceback():
                raise ValueError(
                    'Cannot specify spot_recovery without use_spot set to True.'
                )
        if self._spot_recovery not in spot.SPOT_STRATEGIES:
            with ux_utils.print_exception_no_traceback():
                raise ValueError(
                    f'Spot recovery strategy {self._spot_recovery} '
                    'is not supported. The strategy should be among '
                    f'{list(spot.SPOT_STRATEGIES.keys())}')

    def _try_validate_local(self) -> None:
        if isinstance(self._cloud, clouds.Local):
            if self._use_spot:
                with ux_utils.print_exception_no_traceback():
                    raise ValueError('Local/On-prem mode does not support spot '
                                     'instances.')
            local_instance = clouds.Local.get_default_instance_type()
            if (self._instance_type is not None and
                    self._instance_type != local_instance):
                with ux_utils.print_exception_no_traceback():
                    raise ValueError(
                        'Local/On-prem mode does not support instance type:'
                        f' {self._instance_type}.')
            if self._image_id is not None:
                with ux_utils.print_exception_no_traceback():
                    raise ValueError(
                        'Local/On-prem mode does not support custom '
                        'images.')

    def _try_validate_image_id(self) -> None:
        if self._image_id is None:
            return

        if self._cloud is None:
            with ux_utils.print_exception_no_traceback():
                raise ValueError(
                    'Cloud must be specified when image_id is provided.')

        if not self._cloud.is_same_cloud(
                clouds.AWS()) and not self._cloud.is_same_cloud(clouds.GCP()):
            with ux_utils.print_exception_no_traceback():
                raise ValueError(
                    'image_id is only supported for AWS and GCP, please '
                    'explicitly specify the cloud.')

        if self._region is not None:
            if self._region not in self._image_id:
                with ux_utils.print_exception_no_traceback():
                    raise ValueError(
                        f'image_id {self._image_id} should contain the image '
                        f'for the specified region {self._region}.')
            # Narrow down the image_id to the specified region.
            self._image_id = {self._region: self._image_id[self._region]}

        # Check the image_id's are valid.
        for region, image_id in self._image_id.items():
            if (image_id.startswith('skypilot:') and
                    not self._cloud.is_image_tag_valid(image_id, region)):
                region_str = f' ({region})' if region else ''
                with ux_utils.print_exception_no_traceback():
                    raise ValueError(
                        f'Image tag {image_id} is not valid, please make sure'
                        f' the tag exists in {self._cloud}{region_str}.')

            if (self._cloud.is_same_cloud(clouds.AWS()) and
                    not image_id.startswith('skypilot:') and region is None):
                with ux_utils.print_exception_no_traceback():
                    raise ValueError(
                        'image_id is only supported for AWS in a specific '
                        'region, please explicitly specify the region.')

        # Validate the image exists and the size is smaller than the disk size.
        for region, image_id in self._image_id.items():
            # Check the image exists and get the image size.
            # It will raise ValueError if the image does not exist.
            image_size = self._cloud.get_image_size(image_id, region)
            if image_size > self.disk_size:
                with ux_utils.print_exception_no_traceback():
                    raise ValueError(
                        f'Image {image_id!r} is {image_size}GB, which is '
                        f'larger than the specified disk_size: {self.disk_size}'
                        ' GB. Please specify a larger disk_size to use this '
                        'image.')

    def get_cost(self, seconds: float) -> float:
        """Returns cost in USD for the runtime in seconds."""
        assert self.is_launchable(), self
        assert self._cloud is not None and self._instance_type is not None, self
        hours = seconds / 3600
        # Instance.
<<<<<<< HEAD
        hourly_cost = self._cloud.instance_type_to_hourly_cost(
            self._instance_type, self.use_spot, self._region, self._zone)
        # Accelerators (if any).
        if self.accelerators is not None:
            assert all(
                count.is_integer()
                for count in self.accelerators.values()), self.accelerators
            accs = {
                name: int(count) for name, count in self.accelerators.items()
            }
            hourly_cost += self._cloud.accelerators_to_hourly_cost(
                accs, self.use_spot, self._region, self._zone)
=======
        hourly_cost = self.cloud.instance_type_to_hourly_cost(
            self._instance_type, self.use_spot, self._region, self._zone)
        # Accelerators (if any).
        if self.accelerators is not None:
            hourly_cost += self.cloud.accelerators_to_hourly_cost(
                self.accelerators, self.use_spot, self._region, self._zone)
>>>>>>> 63d057bc
        return hourly_cost * hours

    def is_same_resources(self, other: 'Resources') -> bool:
        """Returns whether two resources are the same.

        Returns True if they are the same, False if not.
        """
        if (self.cloud is None) != (other.cloud is None):
            # self and other's cloud should be both None or both not None
            return False

        if self.cloud is not None and not self.cloud.is_same_cloud(other.cloud):
            return False
        # self.cloud == other.cloud

        if (self.region is None) != (other.region is None):
            # self and other's region should be both None or both not None
            return False

        if self.region is not None and self.region != other.region:
            return False
        # self.region <= other.region

        if (self.zone is None) != (other.zone is None):
            # self and other's zone should be both None or both not None
            return False

        if self.zone is not None and self.zone != other.zone:
            return False

        if (self.image_id is None) != (other.image_id is None):
            # self and other's image id should be both None or both not None
            return False

        if (self.image_id is not None and self.image_id != other.image_id):
            return False

        if (self._instance_type is not None and
                self._instance_type != other.instance_type):
            return False
        # self._instance_type == other.instance_type

        other_accelerators = other.accelerators
        accelerators = self.accelerators
        if accelerators != other_accelerators:
            return False
        # self.accelerators == other.accelerators

        if self.accelerator_args != other.accelerator_args:
            return False
        # self.accelerator_args == other.accelerator_args

        if self.use_spot != other.use_spot:
            return False

        # self == other
        return True

    def less_demanding_than(self,
                            other: Union[List['Resources'], 'Resources'],
                            requested_num_nodes: int = 1) -> bool:
        """Returns whether this resources is less demanding than the other.

        Args:
            other: Resources of the launched cluster. If the cluster is
              heterogeneous, it is represented as a list of Resource objects.
            requested_num_nodes: Number of nodes that the current task
              requests from the cluster.
        """
        if isinstance(other, list):
            resources_list = [self.less_demanding_than(o) for o in other]
            return requested_num_nodes <= sum(resources_list)
        if self.cloud is not None and not self.cloud.is_same_cloud(other.cloud):
            return False
        # self.cloud <= other.cloud

        if self.region is not None and self.region != other.region:
            return False
        # self.region <= other.region

        if self.zone is not None and self.zone != other.zone:
            return False
        # self.zone <= other.zone

        if self.image_id is not None:
            if other.image_id is None:
                return False
            if other.region is None:
                # Current image_id should be a subset of other.image_id
                if not self.image_id.items() <= other.image_id.items():
                    return False
            else:
                this_image = (self.image_id.get(other.region) or
                              self.image_id.get(None))
                other_image = (other.image_id.get(other.region) or
                               other.image_id.get(None))
                if this_image != other_image:
                    return False

        if (self._instance_type is not None and
                self._instance_type != other.instance_type):
            return False
        # self._instance_type <= other.instance_type

        other_accelerators = other.accelerators
        if self.accelerators is not None:
            if other_accelerators is None:
                return False
            for acc in self.accelerators:
                if acc not in other_accelerators:
                    return False
                if self.accelerators[acc] > other_accelerators[acc]:
                    return False
        # self.accelerators <= other.accelerators

        if (self.accelerator_args is not None and
                self.accelerator_args != other.accelerator_args):
            return False
        # self.accelerator_args == other.accelerator_args

        if self.use_spot_specified and self.use_spot != other.use_spot:
            return False

        # self <= other
        return True

    def should_be_blocked_by(self, blocked: 'Resources') -> bool:
        """Whether this Resources matches the blocked Resources.

        If a field in `blocked` is None, it should be considered as a wildcard
        for that field.
        """
        is_matched = True
        if (blocked.cloud is not None and
<<<<<<< HEAD
                not blocked.cloud.is_same_cloud(self.cloud)):
=======
                not self.cloud.is_same_cloud(blocked.cloud)):
>>>>>>> 63d057bc
            is_matched = False
        if (blocked.instance_type is not None and
                self.instance_type != blocked.instance_type):
            is_matched = False
        if blocked.region is not None and self._region != blocked.region:
            is_matched = False
        if blocked.zone is not None and self._zone != blocked.zone:
            is_matched = False
        if (blocked.accelerators is not None and
                self.accelerators != blocked.accelerators):
            is_matched = False
        return is_matched

    def is_empty(self) -> bool:
        """Is this Resources an empty request (all fields None)?"""
        return all([
            self.cloud is None,
            self._instance_type is None,
            self.accelerators is None,
            self.accelerator_args is None,
            not self._use_spot_specified,
        ])

    def copy(self, **override) -> 'Resources':
        """Returns a copy of the given Resources."""
        use_spot = self.use_spot if self._use_spot_specified else None
        resources = Resources(
            cloud=override.pop('cloud', self.cloud),
            instance_type=override.pop('instance_type', self.instance_type),
            accelerators=override.pop('accelerators', self.accelerators),
            accelerator_args=override.pop('accelerator_args',
                                          self.accelerator_args),
            use_spot=override.pop('use_spot', use_spot),
            spot_recovery=override.pop('spot_recovery', self.spot_recovery),
            disk_size=override.pop('disk_size', self.disk_size),
            region=override.pop('region', self.region),
            zone=override.pop('zone', self.zone),
            image_id=override.pop('image_id', self.image_id),
        )
        assert len(override) == 0
        return resources

    def valid_on_region_zones(self, region: str, zones: List[str]) -> bool:
        """Returns whether this Resources is valid on given region and zones"""
        if self.region is not None and self.region != region:
            return False
        if self.zone is not None and self.zone not in zones:
            return False
        if self.image_id is not None:
            if None not in self.image_id and region not in self.image_id:
                return False
        return True

    @classmethod
    def from_yaml_config(cls, config: Optional[Dict[str, Any]]) -> 'Resources':
        if config is None:
            return Resources()

        backend_utils.validate_schema(config, schemas.get_resources_schema(),
                                      'Invalid resources YAML: ')

        resources_fields: Dict[str, Any] = dict()
        if config.get('cloud') is not None:
            resources_fields['cloud'] = clouds.CLOUD_REGISTRY.from_str(
                config.pop('cloud'))
        if config.get('instance_type') is not None:
            resources_fields['instance_type'] = config.pop('instance_type')
        if config.get('accelerators') is not None:
            resources_fields['accelerators'] = config.pop('accelerators')
        if config.get('accelerator_args') is not None:
            resources_fields['accelerator_args'] = dict(
                config.pop('accelerator_args'))
        if config.get('use_spot') is not None:
            resources_fields['use_spot'] = config.pop('use_spot')
        if config.get('spot_recovery') is not None:
            resources_fields['spot_recovery'] = config.pop('spot_recovery')
        if config.get('disk_size') is not None:
            resources_fields['disk_size'] = int(config.pop('disk_size'))
        if config.get('region') is not None:
            resources_fields['region'] = config.pop('region')
        if config.get('zone') is not None:
            resources_fields['zone'] = config.pop('zone')
        if config.get('image_id') is not None:
            logger.warning('image_id in resources is experimental. It only '
                           'supports AWS/GCP.')
            resources_fields['image_id'] = config.pop('image_id')

        assert not config, f'Invalid resource args: {config.keys()}'
        return Resources(**resources_fields)

    def to_yaml_config(self) -> Dict[str, Union[str, int]]:
        """Returns a yaml-style dict of config for this resource bundle."""
        config = {}

        def add_if_not_none(key, value):
            if value is not None and value != 'None':
                config[key] = value

        add_if_not_none('cloud', str(self.cloud))
        add_if_not_none('instance_type', self.instance_type)
        add_if_not_none('accelerators', self.accelerators)
        add_if_not_none('accelerator_args', self.accelerator_args)

        if self._use_spot_specified:
            add_if_not_none('use_spot', self.use_spot)
        config['spot_recovery'] = self.spot_recovery
        config['disk_size'] = self.disk_size
        add_if_not_none('region', self.region)
        add_if_not_none('zone', self.zone)
        add_if_not_none('image_id', self.image_id)
        return config

    def __setstate__(self, state):
        """Set state from pickled state, for backward compatibility."""
        self._version = self._VERSION

        # TODO (zhwu): Design our persistent state format with `__getstate__`,
        # so that to get rid of the version tracking.
        version = state.pop('_version', None)
        # Handle old version(s) here.
        if version is None:
            version = -1
        if version < 0:
            cloud = state.pop('cloud')
            state['_cloud'] = cloud

            instance_type = state.pop('instance_type')
            state['_instance_type'] = instance_type

            use_spot = state.pop('use_spot')
            state['_use_spot'] = use_spot

            accelerator_args = state.pop('accelerator_args')
            state['_accelerator_args'] = accelerator_args

            disk_size = state.pop('disk_size')
            state['_disk_size'] = disk_size

        if version < 2:
            self._region = None

        if version < 3:
            self._spot_recovery = None

        if version < 4:
            self._image_id = None

        if version < 5:
            self._zone = None

        if version < 6:
            accelerators = state.pop('_accelerators')
            if accelerators is not None:
                accelerators = {
                    accelerator_registry.canonicalize_accelerator_name(acc):
                    acc_count for acc, acc_count in accelerators.items()
                }
            state['_accelerators'] = accelerators

        self.__dict__.update(state)<|MERGE_RESOLUTION|>--- conflicted
+++ resolved
@@ -285,12 +285,7 @@
 
         Each `Region` has a list of `Zone`s that can provision this Resources.
         """
-<<<<<<< HEAD
-        assert self.is_launchable(), self
-        assert self._cloud is not None and self._instance_type is not None
-=======
         assert self.is_launchable()
->>>>>>> 63d057bc
         regions = self._cloud.regions_with_offering(self._instance_type,
                                                     self.accelerators,
                                                     self._use_spot,
@@ -352,11 +347,7 @@
 
         if self.is_launchable() and not isinstance(self.cloud, clouds.GCP):
             # GCP attaches accelerators to VMs, so no need for this check.
-<<<<<<< HEAD
-            assert self._cloud is not None and self._instance_type is not None
-=======
             acc_requested = self.accelerators
->>>>>>> 63d057bc
             acc_from_instance_type = (
                 self._cloud.get_accelerators_from_instance_type(
                     self._instance_type))
@@ -496,27 +487,12 @@
         assert self._cloud is not None and self._instance_type is not None, self
         hours = seconds / 3600
         # Instance.
-<<<<<<< HEAD
-        hourly_cost = self._cloud.instance_type_to_hourly_cost(
-            self._instance_type, self.use_spot, self._region, self._zone)
-        # Accelerators (if any).
-        if self.accelerators is not None:
-            assert all(
-                count.is_integer()
-                for count in self.accelerators.values()), self.accelerators
-            accs = {
-                name: int(count) for name, count in self.accelerators.items()
-            }
-            hourly_cost += self._cloud.accelerators_to_hourly_cost(
-                accs, self.use_spot, self._region, self._zone)
-=======
         hourly_cost = self.cloud.instance_type_to_hourly_cost(
             self._instance_type, self.use_spot, self._region, self._zone)
         # Accelerators (if any).
         if self.accelerators is not None:
             hourly_cost += self.cloud.accelerators_to_hourly_cost(
                 self.accelerators, self.use_spot, self._region, self._zone)
->>>>>>> 63d057bc
         return hourly_cost * hours
 
     def is_same_resources(self, other: 'Resources') -> bool:
@@ -651,11 +627,7 @@
         """
         is_matched = True
         if (blocked.cloud is not None and
-<<<<<<< HEAD
-                not blocked.cloud.is_same_cloud(self.cloud)):
-=======
                 not self.cloud.is_same_cloud(blocked.cloud)):
->>>>>>> 63d057bc
             is_matched = False
         if (blocked.instance_type is not None and
                 self.instance_type != blocked.instance_type):
