"""This module contains schemas used to validate objects.

Schemas conform to the JSON Schema specification as defined at
https://json-schema.org/
"""

<<<<<<< HEAD
from sky.data import storage
from sky.utils import registry

=======
>>>>>>> 178412d6

def get_resources_schema():
    # To avoid circular imports, only import when needed.
    # pylint: disable=import-outside-toplevel
    from sky.clouds import service_catalog
    return {
        '$schema': 'https://json-schema.org/draft/2020-12/schema',
        'type': 'object',
        'required': [],
        'additionalProperties': False,
        'properties': {
            'cloud': {
                'type': 'string',
<<<<<<< HEAD
                'case_insensitive_enum': list(registry.CLOUD_REGISTRY.keys())
=======
                'case_insensitive_enum': list(service_catalog.ALL_CLOUDS)
>>>>>>> 178412d6
            },
            'region': {
                'type': 'string',
            },
            'zone': {
                'type': 'string',
            },
            'cpus': {
                'anyOf': [{
                    'type': 'string',
                }, {
                    'type': 'number',
                }],
            },
            'memory': {
                'anyOf': [{
                    'type': 'string',
                }, {
                    'type': 'number',
                }],
            },
            'accelerators': {
                'anyOf': [{
                    'type': 'string',
                }, {
                    'type': 'object',
                    'required': [],
                    'maxProperties': 1,
                    'additionalProperties': {
                        'type': 'number'
                    }
                }]
            },
            'instance_type': {
                'type': 'string',
            },
            'use_spot': {
                'type': 'boolean',
            },
            'spot_recovery': {
                'type': 'string',
            },
            'disk_size': {
                'type': 'integer',
            },
            'disk_tier': {
                'type': 'string',
            },
            'ports': {
                'anyOf': [{
                    'type': 'string',
                }, {
                    'type': 'integer',
                }, {
                    'type': 'array',
                    'items': {
                        'anyOf': [{
                            'type': 'string',
                        }, {
                            'type': 'integer',
                        }]
                    }
                }],
            },
            'accelerator_args': {
                'type': 'object',
                'required': [],
                'additionalProperties': False,
                'properties': {
                    'runtime_version': {
                        'type': 'string',
                    },
                    'tpu_name': {
                        'type': 'string',
                    },
                    'tpu_vm': {
                        'type': 'boolean',
                    }
                }
            },
            'image_id': {
                'anyOf': [{
                    'type': 'string',
                }, {
                    'type': 'object',
                    'required': [],
                }]
            }
        }
    }


def get_storage_schema():
    # pylint: disable=import-outside-toplevel
    from sky.data import storage
    return {
        '$schema': 'https://json-schema.org/draft/2020-12/schema',
        'type': 'object',
        'required': [],
        'additionalProperties': False,
        'properties': {
            'name': {
                'type': 'string',
            },
            'source': {
                'anyOf': [{
                    'type': 'string',
                }, {
                    'type': 'array',
                    'minItems': 1,
                    'items': {
                        'type': 'string'
                    }
                }]
            },
            'store': {
                'type': 'string',
                'case_insensitive_enum': [
                    type.value for type in storage.StoreType
                ]
            },
            'persistent': {
                'type': 'boolean',
            },
            'mode': {
                'type': 'string',
                'case_insensitive_enum': [
                    mode.value for mode in storage.StorageMode
                ]
            },
            '_force_delete': {
                'type': 'boolean',
            }
        }
    }


def get_task_schema():
    return {
        '$schema': 'https://json-schema.org/draft/2020-12/schema',
        'type': 'object',
        'required': [],
        'additionalProperties': False,
        'properties': {
            'name': {
                'type': 'string',
            },
            'workdir': {
                'type': 'string',
            },
            'event_callback': {
                'type': 'string',
            },
            'num_nodes': {
                'type': 'integer',
            },
            # resources config is validated separately using RESOURCES_SCHEMA
            'resources': {
                'type': 'object',
            },
            # storage config is validated separately using STORAGE_SCHEMA
            'file_mounts': {
                'type': 'object',
            },
            'setup': {
                'type': 'string',
            },
            'run': {
                'type': 'string',
            },
            'envs': {
                'type': 'object',
                'required': [],
                'patternProperties': {
                    # Checks env keys are valid env var names.
                    '^[a-zA-Z_][a-zA-Z0-9_]*$': {
                        'type': 'string'
                    }
                },
                'additionalProperties': False,
            },
            # inputs and outputs are experimental
            'inputs': {
                'type': 'object',
                'required': [],
                'maxProperties': 1,
                'additionalProperties': {
                    'type': 'number'
                }
            },
            'outputs': {
                'type': 'object',
                'required': [],
                'maxProperties': 1,
                'additionalProperties': {
                    'type': 'number'
                }
            },
        }
    }


def get_cluster_schema():
    return {
        '$schema': 'https://json-schema.org/draft/2020-12/schema',
        'type': 'object',
        'required': ['cluster', 'auth'],
        'additionalProperties': False,
        'properties': {
            'cluster': {
                'type': 'object',
                'required': ['ips', 'name'],
                'additionalProperties': False,
                'properties': {
                    'ips': {
                        'type': 'array',
                        'items': {
                            'type': 'string',
                        }
                    },
                    'name': {
                        'type': 'string',
                    },
                }
            },
            'auth': {
                'type': 'object',
                'required': ['ssh_user', 'ssh_private_key'],
                'additionalProperties': False,
                'properties': {
                    'ssh_user': {
                        'type': 'string',
                    },
                    'ssh_private_key': {
                        'type': 'string',
                    },
                }
            },
            'python': {
                'type': 'string',
            },
        }
    }


def get_config_schema():
    # pylint: disable=import-outside-toplevel
    from sky.utils import kubernetes_enums
    return {
        '$schema': 'https://json-schema.org/draft/2020-12/schema',
        'type': 'object',
        'required': [],
        'additionalProperties': False,
        'properties': {
            'spot': {
                'type': 'object',
                'required': [],
                'additionalProperties': False,
                'properties': {
                    'controller': {
                        'type': 'object',
                        'required': [],
                        'additionalProperties': False,
                        'properties': {
                            'resources': {
                                k: v
                                for k, v in get_resources_schema().items()
                                # Validation may fail if $schema is included.
                                if k != '$schema'
                            },
                        }
                    },
                }
            },
            'aws': {
                'type': 'object',
                'required': [],
                'additionalProperties': False,
                'properties': {
                    'instance_tags': {
                        'type': 'object',
                        'required': [],
                        'additionalProperties': {
                            'type': 'string',
                        },
                    },
                    'vpc_name': {
                        'oneOf': [{
                            'type': 'string',
                        }, {
                            'type': 'null',
                        }],
                    },
                    'use_internal_ips': {
                        'type': 'boolean',
                    },
                    'ssh_proxy_command': {
                        'oneOf': [{
                            'type': 'string',
                        }, {
                            'type': 'null',
                        }, {
                            'type': 'object',
                            'required': [],
                            'additionalProperties': {
                                'type': 'string',
                            }
                        }]
                    },
                }
            },
            'gcp': {
                'type': 'object',
                'required': [],
                'additionalProperties': False,
                'properties': {
                    'specific_reservations': {
                        'type': 'array',
                        'items': {
                            'type': 'string',
                        },
                        'minItems': 1,
                        'maxItems': 1,
                    },
                }
            },
            'kubernetes': {
                'type': 'object',
                'required': [],
                'additionalProperties': False,
                'properties': {
                    'networking': {
                        'type': 'string',
                        'case_insensitive_enum': [
                            type.value for type in
                            kubernetes_enums.KubernetesNetworkingMode
                        ]
                    },
                }
            },
            'oci': {
                'type': 'object',
                'required': [],
                # Properties are either 'default' or a region name.
                'additionalProperties': {
                    'type': 'object',
                    'required': [],
                    'additionalProperties': False,
                    'properties': {
                        'compartment_ocid': {
                            'type': 'string',
                        },
                        'image_tag_general': {
                            'type': 'string',
                        },
                        'image_tag_gpu': {
                            'type': 'string',
                        },
                        'vcn_subnet': {
                            'type': 'string',
                        },
                    }
                },
            },
        }
    }<|MERGE_RESOLUTION|>--- conflicted
+++ resolved
@@ -4,12 +4,6 @@
 https://json-schema.org/
 """
 
-<<<<<<< HEAD
-from sky.data import storage
-from sky.utils import registry
-
-=======
->>>>>>> 178412d6
 
 def get_resources_schema():
     # To avoid circular imports, only import when needed.
@@ -23,11 +17,7 @@
         'properties': {
             'cloud': {
                 'type': 'string',
-<<<<<<< HEAD
-                'case_insensitive_enum': list(registry.CLOUD_REGISTRY.keys())
-=======
                 'case_insensitive_enum': list(service_catalog.ALL_CLOUDS)
->>>>>>> 178412d6
             },
             'region': {
                 'type': 'string',
