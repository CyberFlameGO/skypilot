"""This module contains schemas used to validate objects.

Schemas conform to the JSON Schema specification as defined at
https://json-schema.org/
"""


def get_single_resources_schema():
    # To avoid circular imports, only import when needed.
    # pylint: disable=import-outside-toplevel
    from sky.clouds import service_catalog
    return {
        '$schema': 'https://json-schema.org/draft/2020-12/schema',
        'type': 'object',
        'required': [],
        'additionalProperties': False,
        'properties': {
            'cloud': {
                'type': 'string',
                'case_insensitive_enum': list(service_catalog.ALL_CLOUDS)
            },
            'region': {
                'type': 'string',
            },
            'zone': {
                'type': 'string',
            },
            'cpus': {
                'anyOf': [{
                    'type': 'string',
                }, {
                    'type': 'number',
                }],
            },
            'memory': {
                'anyOf': [{
                    'type': 'string',
                }, {
                    'type': 'number',
                }],
            },
            'accelerators': {
                'anyOf': [{
                    'type': 'string',
                }, {
                    'type': 'object',
                    'required': [],
                    'maxProperties': 1,
                    'additionalProperties': {
                        'type': 'number'
                    }
                }]
            },
            'instance_type': {
                'type': 'string',
            },
            'use_spot': {
                'type': 'boolean',
            },
            'spot_recovery': {
                'type': 'string',
            },
            'disk_size': {
                'type': 'integer',
            },
            'disk_tier': {
                'type': 'string',
            },
            'ports': {
                'anyOf': [{
                    'type': 'string',
                }, {
                    'type': 'integer',
                }, {
                    'type': 'array',
                    'items': {
                        'anyOf': [{
                            'type': 'string',
                        }, {
                            'type': 'integer',
                        }]
                    }
                }],
            },
            'accelerator_args': {
                'type': 'object',
                'required': [],
                'additionalProperties': False,
                'properties': {
                    'runtime_version': {
                        'type': 'string',
                    },
                    'tpu_name': {
                        'type': 'string',
                    },
                    'tpu_vm': {
                        'type': 'boolean',
                    }
                }
            },
            'image_id': {
                'anyOf': [{
                    'type': 'string',
                }, {
                    'type': 'object',
                    'required': [],
                }]
            }
        }
    }


def get_resources_schema():
    # To avoid circular imports, only import when needed.
    # pylint: disable=import-outside-toplevel
    from sky.clouds import service_catalog
    return {
        '$schema': 'http://json-schema.org/draft-07/schema#',
        'type': 'object',
        'required': [],
        'additionalProperties': False,
        'properties': {
            'cloud': {
                'type': 'string',
                'case_insensitive_enum': list(service_catalog.ALL_CLOUDS)
            },
            'region': {
                'type': 'string',
            },
            'zone': {
                'type': 'string',
            },
            'cpus': {
                'anyOf': [{
                    'type': 'string',
                }, {
                    'type': 'number',
                }],
            },
            'memory': {
                'anyOf': [{
                    'type': 'string',
                }, {
                    'type': 'number',
                }],
            },
            'accelerators': {
                # {'V100:1', 'A100:1'} will be
                # read as a string and converted to dict.
                'anyOf': [{
                    'type': 'string',
                }, {
                    'type': 'object',
                    'required': [],
                    'additionalProperties': {
                        'anyOf': [{
                            'type': 'null',
                        }, {
                            'type': 'number',
                        }]
                    }
                }, {
                    'type': 'array',
                    'items': {
                        'type': 'string',
                    }
                }]
            },
            'instance_type': {
                'type': 'string',
            },
            'use_spot': {
                'type': 'boolean',
            },
            'spot_recovery': {
                'type': 'string',
            },
            'disk_size': {
                'type': 'integer',
            },
            'disk_tier': {
                'type': 'string',
            },
            'ports': {
                'anyOf': [{
                    'type': 'string',
                }, {
                    'type': 'integer',
                }, {
                    'type': 'array',
                    'items': {
                        'anyOf': [{
                            'type': 'string',
                        }, {
                            'type': 'integer',
                        }]
                    }
                }],
            },
            'accelerator_args': {
                'type': 'object',
                'required': [],
                'additionalProperties': False,
                'properties': {
                    'runtime_version': {
                        'type': 'string',
                    },
                    'tpu_name': {
                        'type': 'string',
                    },
                    'tpu_vm': {
                        'type': 'boolean',
                    }
                }
            },
            'image_id': {
                'anyOf': [{
                    'type': 'string',
                }, {
                    'type': 'object',
                    'required': [],
                }]
            },
            'any_of': {
                'type': 'array',
                'items': {
                    k: v
                    for k, v in get_single_resources_schema().items()
                    # Validation may fail if $schema is included.
                    if k != '$schema'
                },
            },
            'ordered': {
                'type': 'array',
                'items': {
                    k: v
                    for k, v in get_single_resources_schema().items()
                    # Validation may fail if $schema is included.
                    if k != '$schema'
                },
            }
        }
    }


def get_storage_schema():
    # pylint: disable=import-outside-toplevel
    from sky.data import storage
    return {
        '$schema': 'https://json-schema.org/draft/2020-12/schema',
        'type': 'object',
        'required': [],
        'additionalProperties': False,
        'properties': {
            'name': {
                'type': 'string',
            },
            'source': {
                'anyOf': [{
                    'type': 'string',
                }, {
                    'type': 'array',
                    'minItems': 1,
                    'items': {
                        'type': 'string'
                    }
                }]
            },
            'store': {
                'type': 'string',
                'case_insensitive_enum': [
                    type.value for type in storage.StoreType
                ]
            },
            'persistent': {
                'type': 'boolean',
            },
            'mode': {
                'type': 'string',
                'case_insensitive_enum': [
                    mode.value for mode in storage.StorageMode
                ]
            },
            '_force_delete': {
                'type': 'boolean',
            }
        }
    }


def get_service_schema():
    """Schema for top-level `service:` field (for SkyServe)."""
    return {
        '$schema': 'https://json-schema.org/draft/2020-12/schema',
        'type': 'object',
        'required': ['readiness_probe'],
        'additionalProperties': False,
        'properties': {
            'readiness_probe': {
                'anyOf': [{
                    'type': 'string',
                }, {
                    'type': 'object',
                    'required': ['path'],
                    'additionalProperties': False,
                    'properties': {
                        'path': {
                            'type': 'string',
                        },
                        'initial_delay_seconds': {
                            'type': 'number',
                        },
                        'post_data': {
                            'anyOf': [{
                                'type': 'string',
                            }, {
                                'type': 'object',
                            }]
                        }
                    }
                }]
            },
            'replica_policy': {
                'type': 'object',
                'required': ['min_replicas'],
                'additionalProperties': False,
                'properties': {
                    'min_replicas': {
                        'type': 'integer',
                    },
                    'max_replicas': {
                        'type': 'integer',
                    },
                    'target_qps_per_replica': {
<<<<<<< HEAD
=======
                        'type': 'number',
                    },
                    'upscale_delay_seconds': {
>>>>>>> 708ad977
                        'type': 'number',
                    },
                    'downscale_delay_seconds': {
                        'type': 'number',
                    },
                    # TODO(MaoZiming): Fields `qps_upper_threshold`,
                    # `qps_lower_threshold` and `auto_restart` are deprecated.
                    # Temporarily keep these fields for backward compatibility.
                    # Remove after 2 minor release, i.e., 0.6.0.
                    'auto_restart': {
                        'type': 'boolean',
                    },
<<<<<<< HEAD
                    'spot_placer': {
                        'type': 'string',
                    },
                    'spot_mixer': {
                        'type': 'string',
                    },
                    'on_demand_type': {
                        'type': 'string',
                    },
                    'spot_zones': {
                        'type': 'array',
                        'minItems': 1,
                        'items': {
                            'type': 'string'
                        },
                    },
                    'on_demand_zones': {
                        'type': 'array',
                        'minItems': 1,
                        'items': {
                            'type': 'string'
                        },
                    },
                    'num_extra': {
                        'type': 'integer',
                    },
                    'num_init_replicas': {
                        'type': 'integer',
                    },
                    'upscale_delay_s': {
                        'type': 'integer',
                    },
                    'downscale_delay_s': {
                        'type': 'integer',
                    },
                    'slo_threshold': {
                        'type': 'float',
=======
                    'qps_upper_threshold': {
                        'type': 'number',
                    },
                    'qps_lower_threshold': {
                        'type': 'number',
>>>>>>> 708ad977
                    },
                }
            },
            'replicas': {
                'type': 'integer',
            },
        }
    }


def get_task_schema():
    return {
        '$schema': 'https://json-schema.org/draft/2020-12/schema',
        'type': 'object',
        'required': [],
        'additionalProperties': False,
        'properties': {
            'name': {
                'type': 'string',
            },
            'workdir': {
                'type': 'string',
            },
            'event_callback': {
                'type': 'string',
            },
            'num_nodes': {
                'type': 'integer',
            },
            # resources config is validated separately using RESOURCES_SCHEMA
            'resources': {
                'type': 'object',
            },
            # storage config is validated separately using STORAGE_SCHEMA
            'file_mounts': {
                'type': 'object',
            },
            # service config is validated separately using SERVICE_SCHEMA
            'service': {
                'type': 'object',
            },
            'setup': {
                'type': 'string',
            },
            'run': {
                'type': 'string',
            },
            'envs': {
                'type': 'object',
                'required': [],
                'patternProperties': {
                    # Checks env keys are valid env var names.
                    '^[a-zA-Z_][a-zA-Z0-9_]*$': {
                        'type': 'string'
                    }
                },
                'additionalProperties': False,
            },
            # inputs and outputs are experimental
            'inputs': {
                'type': 'object',
                'required': [],
                'maxProperties': 1,
                'additionalProperties': {
                    'type': 'number'
                }
            },
            'outputs': {
                'type': 'object',
                'required': [],
                'maxProperties': 1,
                'additionalProperties': {
                    'type': 'number'
                }
            },
        }
    }


def get_cluster_schema():
    return {
        '$schema': 'https://json-schema.org/draft/2020-12/schema',
        'type': 'object',
        'required': ['cluster', 'auth'],
        'additionalProperties': False,
        'properties': {
            'cluster': {
                'type': 'object',
                'required': ['ips', 'name'],
                'additionalProperties': False,
                'properties': {
                    'ips': {
                        'type': 'array',
                        'items': {
                            'type': 'string',
                        }
                    },
                    'name': {
                        'type': 'string',
                    },
                }
            },
            'auth': {
                'type': 'object',
                'required': ['ssh_user', 'ssh_private_key'],
                'additionalProperties': False,
                'properties': {
                    'ssh_user': {
                        'type': 'string',
                    },
                    'ssh_private_key': {
                        'type': 'string',
                    },
                }
            },
            'python': {
                'type': 'string',
            },
        }
    }


_NETWORK_CONFIG_SCHEMA = {
    'vpc_name': {
        'oneOf': [{
            'type': 'string',
        }, {
            'type': 'null',
        }],
    },
    'use_internal_ips': {
        'type': 'boolean',
    },
    'ssh_proxy_command': {
        'oneOf': [{
            'type': 'string',
        }, {
            'type': 'null',
        }, {
            'type': 'object',
            'required': [],
            'additionalProperties': {
                'anyOf': [
                    {
                        'type': 'string'
                    },
                    {
                        'type': 'null'
                    },
                ]
            }
        }]
    },
}


def get_config_schema():
    # pylint: disable=import-outside-toplevel
    from sky.utils import kubernetes_enums

    resources_schema = {
        k: v
        for k, v in get_resources_schema().items()
        # Validation may fail if $schema is included.
        if k != '$schema'
    }
    resources_schema['properties'].pop('ports')
    controller_resources_schema = {
        'type': 'object',
        'required': [],
        'additionalProperties': False,
        'properties': {
            'controller': {
                'type': 'object',
                'required': [],
                'additionalProperties': False,
                'properties': {
                    'resources': resources_schema,
                }
            },
        }
    }

    return {
        '$schema': 'https://json-schema.org/draft/2020-12/schema',
        'type': 'object',
        'required': [],
        'additionalProperties': False,
        'properties': {
            'spot': controller_resources_schema,
            'serve': controller_resources_schema,
            'aws': {
                'type': 'object',
                'required': [],
                'additionalProperties': False,
                'properties': {
                    'instance_tags': {
                        'type': 'object',
                        'required': [],
                        'additionalProperties': {
                            'type': 'string',
                        },
                    },
                    **_NETWORK_CONFIG_SCHEMA,
                }
            },
            'gcp': {
                'type': 'object',
                'required': [],
                'additionalProperties': False,
                'properties': {
                    'specific_reservations': {
                        'type': 'array',
                        'items': {
                            'type': 'string',
                        },
                        'minItems': 1,
                        'maxItems': 1,
                    },
                    **_NETWORK_CONFIG_SCHEMA,
                }
            },
            'kubernetes': {
                'type': 'object',
                'required': [],
                'additionalProperties': False,
                'properties': {
                    'networking': {
                        'type': 'string',
                        'case_insensitive_enum': [
                            type.value for type in
                            kubernetes_enums.KubernetesNetworkingMode
                        ]
                    },
                }
            },
            'oci': {
                'type': 'object',
                'required': [],
                # Properties are either 'default' or a region name.
                'additionalProperties': {
                    'type': 'object',
                    'required': [],
                    'additionalProperties': False,
                    'properties': {
                        'compartment_ocid': {
                            'type': 'string',
                        },
                        'image_tag_general': {
                            'type': 'string',
                        },
                        'image_tag_gpu': {
                            'type': 'string',
                        },
                        'vcn_subnet': {
                            'type': 'string',
                        },
                    }
                },
            },
        }
    }<|MERGE_RESOLUTION|>--- conflicted
+++ resolved
@@ -332,12 +332,52 @@
                         'type': 'integer',
                     },
                     'target_qps_per_replica': {
-<<<<<<< HEAD
-=======
                         'type': 'number',
                     },
+                    'auto_restart': {
+                        'type': 'boolean',
+                    },
+                    'spot_placer': {
+                        'type': 'string',
+                    },
+                    'spot_mixer': {
+                        'type': 'string',
+                    },
+                    'on_demand_type': {
+                        'type': 'string',
+                    },
+                    'spot_zones': {
+                        'type': 'array',
+                        'minItems': 1,
+                        'items': {
+                            'type': 'string'
+                        },
+                    },
+                    'on_demand_zones': {
+                        'type': 'array',
+                        'minItems': 1,
+                        'items': {
+                            'type': 'string'
+                        },
+                    },
+                    'num_extra': {
+                        'type': 'integer',
+                    },
+                    'num_init_replicas': {
+                        'type': 'integer',
+                    },
+                    'upscale_delay_s': {
+                        'type': 'integer',
+                    },
+                    'downscale_delay_s': {
+                        'type': 'integer',
+                    },
+                    'slo_threshold': {
+                        'type': 'float',
+                    },
+                        'type': 'number',
+                    },
                     'upscale_delay_seconds': {
->>>>>>> 708ad977
                         'type': 'number',
                     },
                     'downscale_delay_seconds': {
@@ -350,51 +390,11 @@
                     'auto_restart': {
                         'type': 'boolean',
                     },
-<<<<<<< HEAD
-                    'spot_placer': {
-                        'type': 'string',
-                    },
-                    'spot_mixer': {
-                        'type': 'string',
-                    },
-                    'on_demand_type': {
-                        'type': 'string',
-                    },
-                    'spot_zones': {
-                        'type': 'array',
-                        'minItems': 1,
-                        'items': {
-                            'type': 'string'
-                        },
-                    },
-                    'on_demand_zones': {
-                        'type': 'array',
-                        'minItems': 1,
-                        'items': {
-                            'type': 'string'
-                        },
-                    },
-                    'num_extra': {
-                        'type': 'integer',
-                    },
-                    'num_init_replicas': {
-                        'type': 'integer',
-                    },
-                    'upscale_delay_s': {
-                        'type': 'integer',
-                    },
-                    'downscale_delay_s': {
-                        'type': 'integer',
-                    },
-                    'slo_threshold': {
-                        'type': 'float',
-=======
                     'qps_upper_threshold': {
                         'type': 'number',
                     },
                     'qps_lower_threshold': {
                         'type': 'number',
->>>>>>> 708ad977
                     },
                 }
             },
