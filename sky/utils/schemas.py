--- conflicted
+++ resolved
@@ -619,10 +619,6 @@
                     # Allow arbitrary keys since validating pod spec is hard
                     'additionalProperties': True,
                 },
-<<<<<<< HEAD
-                'remote_identity': {
-                    'type': 'string'
-=======
                 'custom_metadata': {
                     'type': 'object',
                     'required': [],
@@ -636,7 +632,9 @@
                             'required': ['namespace']
                         }]
                     }
->>>>>>> 49fd2088
+                },
+                'remote_identity': {
+                    'type': 'string'
                 }
             }
         },
