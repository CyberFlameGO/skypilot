"""Autoscalers: perform autoscaling by monitoring metrics."""
import bisect
import dataclasses
import enum
import math
import time
import typing
from typing import Any, Dict, List, Optional, Type, Union

from sky import sky_logging
from sky.serve import constants
from sky.serve import serve_state
from sky.serve import spot_policy

if typing.TYPE_CHECKING:
    from sky.serve import replica_managers
    from sky.serve import service_spec

logger = sky_logging.init_logger(__name__)


class AutoscalerDecisionOperator(enum.Enum):
    SCALE_UP = 'scale_up'
    SCALE_DOWN = 'scale_down'


@dataclasses.dataclass
class AutoscalerDecision:
    """Autoscaling decisions.

    |------------------------------------------------------------------------|
    | Operator   | TargetType                | Meaning                       |
    |------------|---------------------------|-------------------------------|
    | SCALE_UP   | Optional[Dict[str, Any]   | Resource override to add      |
    |------------|---------------------------|-------------------------------|
    | SCALE_DOWN | int                       | Replica id to remove          |
    |------------------------------------------------------------------------|
    """
    operator: AutoscalerDecisionOperator
    target: Union[Optional[Dict[str, Any]], int]

    # TODO(MaoZiming): Add a doc to elaborate on autoscaling policies.
    def __init__(self, operator: AutoscalerDecisionOperator,
                 target: Union[Optional[Dict[str, Any]], int]):

        assert (operator == AutoscalerDecisionOperator.SCALE_UP and
                (target is None or isinstance(target, dict))) or (
                    operator == AutoscalerDecisionOperator.SCALE_DOWN and
                    isinstance(target, int))
        self.operator = operator
        self.target = target

    def __repr__(self) -> str:
        return f'AutoscalerDecision({self.operator}, {self.target})'


class Autoscaler:
    """Abstract class for autoscalers."""

    NAME: Optional[str] = None
    REGISTRY: Dict[str, Type['Autoscaler']] = dict()

    def __init__(self, spec: 'service_spec.SkyServiceSpec') -> None:
        """Initialize the autoscaler.

        Variables:
            min_replicas: Minimum number of replicas.
            max_replicas: Maximum number of replicas. Default to fixed
                number of replicas, i.e. min_replicas == max_replicas.
            target_num_replicas: Target number of replicas output by autoscaler.
            latest_version: latest version of the service.
        """
        self.min_replicas: int = spec.min_replicas
<<<<<<< HEAD
        self.max_replicas: int = spec.max_replicas or spec.min_replicas
        # Target number of replicas is initialized to min replicas
        # if no `init_replicas` specified.
        self.target_num_replicas: int = (spec.init_replicas
                                         if spec.init_replicas is not None else
                                         spec.min_replicas)
=======
        self.max_replicas: int = (spec.max_replicas if spec.max_replicas
                                  is not None else spec.min_replicas)
        # Target number of replicas is initialized to min replicas.
        self.target_num_replicas: int = spec.min_replicas
        self.latest_version: int = constants.INITIAL_VERSION

    def update_version(self, version: int,
                       spec: 'service_spec.SkyServiceSpec') -> None:
        if version <= self.latest_version:
            logger.error(f'Invalid version: {version}, '
                         f'latest version: {self.latest_version}')
            return
        self.latest_version = version
        self.min_nodes = spec.min_replicas
        self.max_nodes = (spec.max_replicas if spec.max_replicas is not None
                          else spec.min_replicas)
        # Reclip self.target_num_replicas with new min and max replicas.
        self.target_num_replicas = max(
            self.min_replicas, min(self.max_replicas, self.target_num_replicas))
>>>>>>> 3765f032

    def collect_request_information(
            self, request_aggregator_info: Dict[str, Any]) -> None:
        """Collect request information from aggregator for autoscaling."""
        raise NotImplementedError

    def evaluate_scaling(
        self,
        replica_infos: List['replica_managers.ReplicaInfo'],
    ) -> List[AutoscalerDecision]:
        """Evaluate autoscale options based on replica information."""
        raise NotImplementedError

    def __init_subclass__(cls) -> None:
        if cls.NAME is None:
            # This is an abstract class, don't put it in the registry.
            return
        assert cls.NAME not in cls.REGISTRY, f'Name {cls.NAME} already exists'
        cls.REGISTRY[cls.NAME] = cls

    @classmethod
    def get_autoscaler_names(cls) -> List[str]:
        return list(cls.REGISTRY.keys())

    @classmethod
    def from_spec(cls, spec: 'service_spec.SkyServiceSpec') -> 'Autoscaler':
        assert (spec.autoscaler is not None and spec.autoscaler in cls.REGISTRY)
        return cls.REGISTRY[spec.autoscaler](spec)


class RequestRateAutoscaler(Autoscaler):
    """RequestRateAutoscaler: Autoscale according to request rate.

    Scales when the number of requests in the given interval is above or below
    the threshold.
    """
    NAME: Optional[str] = 'RequestRateAutoscaler'

    def __init__(self, spec: 'service_spec.SkyServiceSpec') -> None:
        """Initialize the request rate autoscaler.

        Variables:
            target_qps_per_replica: Target qps per replica for autoscaling.
            request_timestamps: All request timestamps within the window.
            upscale_counter: counter for upscale number of replicas.
            downscale_counter: counter for downscale number of replicas.
            scale_up_consecutive_periods: period for scaling up.
            scale_down_consecutive_periods: period for scaling down.
            bootstrap_done: whether bootstrap is done.
        """
        super().__init__(spec)
        self.target_qps_per_replica: Optional[
            float] = spec.target_qps_per_replica
<<<<<<< HEAD
=======
        self.qps_window_size: int = constants.AUTOSCALER_QPS_WINDOW_SIZE_SECONDS
>>>>>>> 3765f032
        self.request_timestamps: List[float] = []
        self.num_overprovision: int = (
            spec.num_overprovision if spec.num_overprovision is not None else
            constants.AUTOSCALER_DEFAULT_NUM_OVERPROVISION)
        self.upscale_counter: int = 0
        self.downscale_counter: int = 0
        upscale_delay_seconds = (
            spec.upscale_delay_seconds if spec.upscale_delay_seconds is not None
            else constants.AUTOSCALER_DEFAULT_UPSCALE_DELAY_SECONDS)
        self.scale_up_consecutive_periods: int = int(
            upscale_delay_seconds /
            constants.AUTOSCALER_DEFAULT_DECISION_INTERVAL_SECONDS)
        downscale_delay_seconds = (
            spec.downscale_delay_seconds
            if spec.downscale_delay_seconds is not None else
            constants.AUTOSCALER_DEFAULT_DOWNSCALE_DELAY_SECONDS)
        self.scale_down_consecutive_periods: int = int(
            downscale_delay_seconds /
            constants.AUTOSCALER_DEFAULT_DECISION_INTERVAL_SECONDS)
<<<<<<< HEAD
=======

        self.bootstrap_done: bool = False
>>>>>>> 3765f032

    def update_version(self, version: int,
                       spec: 'service_spec.SkyServiceSpec') -> None:
        super().update_version(version, spec)
        self.target_qps_per_replica = spec.target_qps_per_replica
        upscale_delay_seconds = (
            spec.upscale_delay_seconds if spec.upscale_delay_seconds is not None
            else constants.AUTOSCALER_DEFAULT_UPSCALE_DELAY_SECONDS)
        self.scale_up_consecutive_periods = int(
            upscale_delay_seconds /
            constants.AUTOSCALER_DEFAULT_DECISION_INTERVAL_SECONDS)
        downscale_delay_seconds = (
            spec.downscale_delay_seconds
            if spec.downscale_delay_seconds is not None else
            constants.AUTOSCALER_DEFAULT_DOWNSCALE_DELAY_SECONDS)
        self.scale_down_consecutive_periods = int(
            downscale_delay_seconds /
            constants.AUTOSCALER_DEFAULT_DECISION_INTERVAL_SECONDS)

    def collect_request_information(
            self, request_aggregator_info: Dict[str, Any]) -> None:
        """Collect request information from aggregator for autoscaling.

        request_aggregator_info should be a dict with the following format:

        {
            'timestamps': [timestamp1 (float), timestamp2 (float), ...]
        }
        """
        self.request_timestamps.extend(
            request_aggregator_info.get('timestamps', []))
        current_time = time.time()
        index = bisect.bisect_left(
            self.request_timestamps,
            current_time - constants.AUTOSCALER_QPS_WINDOW_SIZE_SECONDS)
        self.request_timestamps = self.request_timestamps[index:]

    def _get_desired_num_replicas(self) -> int:
        # Always return self.target_num_replicas when autoscaling
        # is not enabled, i.e. self.target_qps_per_replica is None.
        # In this case, self.target_num_replicas will be min_replicas.
        if self.target_qps_per_replica is None:
            return self.target_num_replicas

        # Convert to requests per second.
        num_requests_per_second = len(
            self.request_timestamps
        ) / constants.AUTOSCALER_QPS_WINDOW_SIZE_SECONDS
        target_num_replicas = math.ceil(num_requests_per_second /
                                        self.target_qps_per_replica)
        target_num_replicas = max(self.min_replicas,
                                  min(self.max_replicas, target_num_replicas))
        logger.info(f'Requests per second: {num_requests_per_second}, '
                    f'Current target number of replicas: {target_num_replicas}')

        if self.target_num_replicas == 0:
            return target_num_replicas
        elif target_num_replicas > self.target_num_replicas:
            self.upscale_counter += 1
            self.downscale_counter = 0
            if self.upscale_counter >= self.scale_up_consecutive_periods:
                self.upscale_counter = 0
                return target_num_replicas
        elif target_num_replicas < self.target_num_replicas:
            self.downscale_counter += 1
            self.upscale_counter = 0
            if self.downscale_counter >= self.scale_down_consecutive_periods:
                self.downscale_counter = 0
                return target_num_replicas
        else:
            self.upscale_counter = self.downscale_counter = 0

        overprovision_str = (
            f' ({self.target_num_replicas + self.num_overprovision} '
            'with over-provision)' if self.num_overprovision > 0 else '')
        logger.info(
            f'Final target number of replicas: {self.target_num_replicas}'
            f'{overprovision_str}, Upscale counter: {self.upscale_counter}/'
            f'{self.scale_up_consecutive_periods}, '
            f'Downscale counter: {self.downscale_counter}/'
            f'{self.scale_down_consecutive_periods}')
        return self.target_num_replicas

    @classmethod
    def get_replica_ids_to_scale_down(
        cls, num_limit: int,
        launched_replica_infos: List['replica_managers.ReplicaInfo']
    ) -> List[int]:

        status_order = serve_state.ReplicaStatus.scale_down_decision_order()
        launched_replica_infos_sorted = sorted(
            launched_replica_infos,
            key=lambda info: status_order.index(info.status)
            if info.status in status_order else len(status_order))

        return [info.replica_id for info in launched_replica_infos_sorted
               ][:num_limit]

    def get_decision_interval(self) -> int:
        # Reduce autoscaler interval when target_num_replicas = 0.
        # This will happen when min_replicas = 0 and no traffic.
        if self.target_num_replicas == 0:
            return constants.AUTOSCALER_NO_REPLICA_DECISION_INTERVAL_SECONDS
        else:
            return constants.AUTOSCALER_DEFAULT_DECISION_INTERVAL_SECONDS

    def evaluate_scaling(
        self,
        replica_infos: List['replica_managers.ReplicaInfo'],
    ) -> List[AutoscalerDecision]:
        """Evaluate Autoscaling decisions based on replica information.
        If the number of launched replicas is less than the target,
        Trigger a scale up. Else, trigger a scale down.

        For future compatibility, we return a list of AutoscalerDecision.
        Scale-up could include both spot and on-demand, each with a resource
        override dict. Active migration could require returning both SCALE_UP
        and SCALE_DOWN.
        """
<<<<<<< HEAD
        launched_replica_infos = list(
            filter(lambda info: info.is_launched, replica_infos))
        num_launched_replicas = len(launched_replica_infos)

        self.target_num_replicas = self._get_desired_num_replicas()
        num_to_provision = self.target_num_replicas + self.num_overprovision
=======
        provisioning_and_launched_new_replica: List[
            'replica_managers.ReplicaInfo'] = []
        ready_new_replica: List['replica_managers.ReplicaInfo'] = []
        old_replicas: List['replica_managers.ReplicaInfo'] = []
        for info in replica_infos:
            if info.version == self.latest_version:
                if info.is_launched:
                    provisioning_and_launched_new_replica.append(info)
                if info.is_ready:
                    ready_new_replica.append(info)
            else:
                old_replicas.append(info)

        self.target_num_replicas = self._get_desired_num_replicas()
        logger.info(
            f'Final target number of replicas: {self.target_num_replicas} '
            f'Upscale counter: {self.upscale_counter}/'
            f'{self.scale_up_consecutive_periods}, '
            f'Downscale counter: {self.downscale_counter}/'
            f'{self.scale_down_consecutive_periods} '
            'Number of launched latest replicas: '
            f'{len(provisioning_and_launched_new_replica)}')
>>>>>>> 3765f032

        scaling_options = []

<<<<<<< HEAD
        if num_launched_replicas < num_to_provision:
            num_replicas_to_scale_up = (num_to_provision -
                                        num_launched_replicas)
=======
            status_order = serve_state.ReplicaStatus.scale_down_decision_order()
            launched_replica_infos_sorted = sorted(
                provisioning_and_launched_new_replica,
                key=lambda info: status_order.index(info.status)
                if info.status in status_order else len(status_order))

            return [info.replica_id for info in launched_replica_infos_sorted
                   ][:num_limit]

        # Case 1. Once there is min_replicas number of
        # ready new replicas, we will direct all traffic to them,
        # we can scale down all old replicas.
        if len(ready_new_replica) >= self.min_replicas:
            for info in old_replicas:
                all_replica_ids_to_scale_down.append(info.replica_id)

        # Case 2. when provisioning_and_launched_new_replica is less
        # than target_num_replicas, we always scale up new replicas.
        if len(provisioning_and_launched_new_replica
              ) < self.target_num_replicas:
            num_replicas_to_scale_up = (
                self.target_num_replicas -
                len(provisioning_and_launched_new_replica))
>>>>>>> 3765f032

            for _ in range(num_replicas_to_scale_up):
                scaling_options.append(
                    AutoscalerDecision(AutoscalerDecisionOperator.SCALE_UP,
                                       target=None))

<<<<<<< HEAD
        elif num_launched_replicas > num_to_provision:
            num_replicas_to_scale_down = (num_launched_replicas -
                                          num_to_provision)
=======
        # Case 3: when provisioning_and_launched_new_replica is more
        # than target_num_replicas, we scale down new replicas.
        if len(provisioning_and_launched_new_replica
              ) > self.target_num_replicas:
            num_replicas_to_scale_down = (
                len(provisioning_and_launched_new_replica) -
                self.target_num_replicas)
            all_replica_ids_to_scale_down.extend(
                _get_replica_ids_to_scale_down(
                    num_limit=num_replicas_to_scale_down))
>>>>>>> 3765f032

            for replica_id in (
                    RequestRateAutoscaler.get_replica_ids_to_scale_down(
                        num_replicas_to_scale_down, launched_replica_infos)):
                scaling_options.append(
                    AutoscalerDecision(AutoscalerDecisionOperator.SCALE_DOWN,
                                       target=replica_id))

        if not scaling_options:
            logger.info('No scaling needed.')
        return scaling_options


class SpotRequestRateAutoscaler(RequestRateAutoscaler):
    """SpotRequestRateAutoscaler: Use spot to autoscale based on request rate.

    This autoscaler uses spot instances to save cost.
    """

    NAME: Optional[str] = 'SpotRequestRateAutoscaler'

    def __init__(self, spec: 'service_spec.SkyServiceSpec') -> None:
        super().__init__(spec)
        self.spot_placer: 'spot_policy.SpotPlacer' = (
            spot_policy.SpotPlacer.from_spec(spec))

    def handle_active_history(self, history: List[str]) -> None:
        for zone in history:
            self.spot_placer.handle_active(zone)

    def handle_preemption_history(self, history: List[str]) -> None:
        for zone in history:
            self.spot_placer.handle_preemption(zone)

    def _get_spot_resources_override_dict(self) -> Dict[str, Any]:
        # We have checked before any_of can only be used to
        # specify multiple zones, regions and clouds.
        return {
            'use_spot': True,
            'spot_recovery': None,
            'region': None,
        }

    def _scale_spot_instances(
        self, num_launched_spot: int,
        launched_replica_infos: List['replica_managers.ReplicaInfo']
    ) -> List[AutoscalerDecision]:
        """Compare the current launched number of spot instances with the
        number of spot instances to provision (including overprovisioning),
        scale up or down accordingly.
        """
        scaling_options = []
        num_to_provision = self.target_num_replicas + self.num_overprovision

        # Scale spot instances.
        if num_launched_spot < num_to_provision:
            # Not enough spot instances, scale up.
            # Consult spot_placer for the zone to launch spot instance.
            num_spot_to_scale_up = num_to_provision - num_launched_spot
            zones = self.spot_placer.select(launched_replica_infos,
                                            num_spot_to_scale_up)
            assert len(zones) == num_spot_to_scale_up
            for zone in zones:
                spot_override = self._get_spot_resources_override_dict()
                spot_override.update({'zone': zone})
                logger.info(f'Chosen zone {zone} with {self.spot_placer}')
                scaling_options.append(
                    AutoscalerDecision(AutoscalerDecisionOperator.SCALE_UP,
                                       target=spot_override))
        elif num_launched_spot > num_to_provision:
            # Too many spot instances, scale down.
            # Get the replica to scale down with get_replica_ids_to_scale_down
            num_spot_to_scale_down = num_launched_spot - num_to_provision
            for replica_id in (
                    RequestRateAutoscaler.get_replica_ids_to_scale_down(
                        num_spot_to_scale_down,
                        list(
                            filter(lambda info: info.is_spot,
                                   launched_replica_infos)))):
                scaling_options.append(
                    AutoscalerDecision(AutoscalerDecisionOperator.SCALE_DOWN,
                                       target=replica_id))
        return scaling_options

    def evaluate_scaling(
        self,
        replica_infos: List['replica_managers.ReplicaInfo'],
    ) -> List[AutoscalerDecision]:

        launched_replica_infos = list(
            filter(lambda info: info.is_launched, replica_infos))

        self.target_num_replicas = self._get_desired_num_replicas()

        num_launched_spot, num_ready_spot = 0, 0
        for info in launched_replica_infos:
            if info.status == serve_state.ReplicaStatus.READY:
                num_ready_spot += 1
            num_launched_spot += 1
        logger.info(f'Number of alive spot instances: {num_launched_spot}, '
                    f'Number of ready spot instances: {num_ready_spot}')

        scaling_options = (self._scale_spot_instances(num_launched_spot,
                                                      launched_replica_infos))

        return scaling_options


class SpotOnDemandRequestRateAutoscaler(SpotRequestRateAutoscaler):
    """SpotOnDemandRequestRateAutoscaler: Use spot/on-demand mixture
    to autoscale based on request rate.
    """

    NAME: Optional[str] = 'SpotOnDemandRequestRateAutoscaler'

    def __init__(self, spec: 'service_spec.SkyServiceSpec') -> None:
        super().__init__(spec)
        self.spot_placer: 'spot_policy.SpotPlacer' = (
            spot_policy.SpotPlacer.from_spec(spec))
        self.extra_on_demand_replicas: int = (
            spec.extra_on_demand_replicas if spec.extra_on_demand_replicas
            is not None else constants.AUTOSCALER_DEFAULT_EXTRA_ON_DEMAND)

    def _get_on_demand_resources_override_dict(self) -> Dict[str, Any]:
        return {'use_spot': False, 'spot_recovery': None}

    def evaluate_scaling(
        self,
        replica_infos: List['replica_managers.ReplicaInfo'],
    ) -> List[AutoscalerDecision]:

        launched_replica_infos = list(
            filter(lambda info: info.is_launched, replica_infos))
        self.target_num_replicas = self._get_desired_num_replicas()

        num_launched_spot, num_ready_spot = 0, 0
        num_alive_on_demand, num_ready_on_demand = 0, 0
        for info in launched_replica_infos:
            if info.is_spot:
                if info.status == serve_state.ReplicaStatus.READY:
                    num_ready_spot += 1
                num_launched_spot += 1
            else:
                if info.status == serve_state.ReplicaStatus.READY:
                    num_ready_on_demand += 1
                num_alive_on_demand += 1
        logger.info(
            f'Number of alive spot instances: {num_launched_spot}, '
            f'Number of ready spot instances: {num_ready_spot}, '
            f'Number of alive on-demand instances: {num_alive_on_demand}, '
            f'Number of ready on-demand instances: {num_ready_on_demand}')

        scaling_options = self._scale_spot_instances(num_launched_spot,
                                                     launched_replica_infos)

        num_to_provision = self.target_num_replicas + self.num_overprovision
        num_on_demand_target = 0
        if num_ready_spot < num_to_provision:
            num_on_demand_target = min(self.target_num_replicas,
                                       num_to_provision - num_ready_spot)
        num_on_demand_target = max(self.extra_on_demand_replicas,
                                   num_on_demand_target)

        if num_on_demand_target > num_alive_on_demand:
            for _ in range(num_on_demand_target - num_alive_on_demand):
                scaling_options.append(
                    AutoscalerDecision(
                        AutoscalerDecisionOperator.SCALE_UP,
                        target=self._get_on_demand_resources_override_dict()))
        elif num_alive_on_demand > num_on_demand_target:
            for replica_id in (
                    RequestRateAutoscaler.get_replica_ids_to_scale_down(
                        num_alive_on_demand - num_on_demand_target,
                        list(
                            filter(lambda info: not info.is_spot,
                                   launched_replica_infos)))):
                scaling_options.append(
                    AutoscalerDecision(AutoscalerDecisionOperator.SCALE_DOWN,
                                       target=replica_id))
        return scaling_options<|MERGE_RESOLUTION|>--- conflicted
+++ resolved
@@ -71,18 +71,13 @@
             latest_version: latest version of the service.
         """
         self.min_replicas: int = spec.min_replicas
-<<<<<<< HEAD
-        self.max_replicas: int = spec.max_replicas or spec.min_replicas
         # Target number of replicas is initialized to min replicas
         # if no `init_replicas` specified.
         self.target_num_replicas: int = (spec.init_replicas
                                          if spec.init_replicas is not None else
                                          spec.min_replicas)
-=======
         self.max_replicas: int = (spec.max_replicas if spec.max_replicas
                                   is not None else spec.min_replicas)
-        # Target number of replicas is initialized to min replicas.
-        self.target_num_replicas: int = spec.min_replicas
         self.latest_version: int = constants.INITIAL_VERSION
 
     def update_version(self, version: int,
@@ -98,7 +93,6 @@
         # Reclip self.target_num_replicas with new min and max replicas.
         self.target_num_replicas = max(
             self.min_replicas, min(self.max_replicas, self.target_num_replicas))
->>>>>>> 3765f032
 
     def collect_request_information(
             self, request_aggregator_info: Dict[str, Any]) -> None:
@@ -152,10 +146,7 @@
         super().__init__(spec)
         self.target_qps_per_replica: Optional[
             float] = spec.target_qps_per_replica
-<<<<<<< HEAD
-=======
         self.qps_window_size: int = constants.AUTOSCALER_QPS_WINDOW_SIZE_SECONDS
->>>>>>> 3765f032
         self.request_timestamps: List[float] = []
         self.num_overprovision: int = (
             spec.num_overprovision if spec.num_overprovision is not None else
@@ -175,11 +166,8 @@
         self.scale_down_consecutive_periods: int = int(
             downscale_delay_seconds /
             constants.AUTOSCALER_DEFAULT_DECISION_INTERVAL_SECONDS)
-<<<<<<< HEAD
-=======
 
         self.bootstrap_done: bool = False
->>>>>>> 3765f032
 
     def update_version(self, version: int,
                        spec: 'service_spec.SkyServiceSpec') -> None:
@@ -299,14 +287,12 @@
         override dict. Active migration could require returning both SCALE_UP
         and SCALE_DOWN.
         """
-<<<<<<< HEAD
         launched_replica_infos = list(
             filter(lambda info: info.is_launched, replica_infos))
         num_launched_replicas = len(launched_replica_infos)
 
         self.target_num_replicas = self._get_desired_num_replicas()
         num_to_provision = self.target_num_replicas + self.num_overprovision
-=======
         provisioning_and_launched_new_replica: List[
             'replica_managers.ReplicaInfo'] = []
         ready_new_replica: List['replica_managers.ReplicaInfo'] = []
@@ -329,15 +315,16 @@
             f'{self.scale_down_consecutive_periods} '
             'Number of launched latest replicas: '
             f'{len(provisioning_and_launched_new_replica)}')
->>>>>>> 3765f032
 
         scaling_options = []
-
-<<<<<<< HEAD
+        all_replica_ids_to_scale_down: List[int] = []
+
         if num_launched_replicas < num_to_provision:
             num_replicas_to_scale_up = (num_to_provision -
                                         num_launched_replicas)
-=======
+
+        def _get_replica_ids_to_scale_down(num_limit: int) -> List[int]:
+
             status_order = serve_state.ReplicaStatus.scale_down_decision_order()
             launched_replica_infos_sorted = sorted(
                 provisioning_and_launched_new_replica,
@@ -361,18 +348,15 @@
             num_replicas_to_scale_up = (
                 self.target_num_replicas -
                 len(provisioning_and_launched_new_replica))
->>>>>>> 3765f032
 
             for _ in range(num_replicas_to_scale_up):
                 scaling_options.append(
                     AutoscalerDecision(AutoscalerDecisionOperator.SCALE_UP,
                                        target=None))
 
-<<<<<<< HEAD
         elif num_launched_replicas > num_to_provision:
             num_replicas_to_scale_down = (num_launched_replicas -
                                           num_to_provision)
-=======
         # Case 3: when provisioning_and_launched_new_replica is more
         # than target_num_replicas, we scale down new replicas.
         if len(provisioning_and_launched_new_replica
@@ -383,7 +367,6 @@
             all_replica_ids_to_scale_down.extend(
                 _get_replica_ids_to_scale_down(
                     num_limit=num_replicas_to_scale_down))
->>>>>>> 3765f032
 
             for replica_id in (
                     RequestRateAutoscaler.get_replica_ids_to_scale_down(
