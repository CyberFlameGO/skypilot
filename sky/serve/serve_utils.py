"""User interface with the SkyServe."""
import base64
import os
import pickle
import re
import shlex
import threading
import time
import typing
from typing import (Any, Callable, Dict, Generic, Iterator, List, Optional,
                    TextIO, TypeVar)

import colorama
import requests

from sky import backends
from sky import global_user_state
from sky import status_lib
from sky.data import storage as storage_lib
from sky.serve import constants
from sky.utils import common_utils

if typing.TYPE_CHECKING:
    import sky

<<<<<<< HEAD
# A series of pre-hook commands that will be insert to the beginning of each
# serve-related task, Including controller and replcias.
# Shutdown jupyter service that is default enabled on our GCP Deep
# Learning Image. This is to avoid port conflict on 8080.
# Shutdown jupyterhub service that is default enabled on our Azure Deep
# Learning Image. This is to avoid port conflict on 8081.
SERVE_PREHOOK_COMMANDS = """\
sudo systemctl stop jupyter > /dev/null 2>&1 || true
sudo systemctl stop jupyterhub > /dev/null 2>&1 || true
"""

_CONTROLLER_URL = 'http://localhost:{CONTROLLER_PORT}'
=======
_CONTROLLER_URL = f'http://localhost:{constants.CONTROLLER_PORT}'
>>>>>>> 8d757c7f
_SKYPILOT_PROVISION_LOG_PATTERN = r'.*tail -n100 -f (.*provision\.log).*'
_SKYPILOT_LOG_PATTERN = r'.*tail -n100 -f (.*\.log).*'
_FAILED_TO_FIND_REPLICA_MSG = (
    f'{colorama.Fore.RED}Failed to find replica '
    '{replica_id}. Please use `sky serve status [SERVICE_ID]`'
    f' to check all valid replica id.{colorama.Style.RESET_ALL}')

KeyType = TypeVar('KeyType')
ValueType = TypeVar('ValueType')


class ThreadSafeDict(Generic[KeyType, ValueType]):
    """A thread-safe dict."""

    def __init__(self, *args, **kwargs) -> None:
        self._dict: Dict[KeyType, ValueType] = dict(*args, **kwargs)
        self._lock = threading.Lock()

    def __getitem__(self, key: KeyType) -> ValueType:
        with self._lock:
            return self._dict.__getitem__(key)

    def __setitem__(self, key: KeyType, value: ValueType) -> None:
        with self._lock:
            return self._dict.__setitem__(key, value)

    def __delitem__(self, key: KeyType) -> None:
        with self._lock:
            return self._dict.__delitem__(key)

    def __len__(self) -> int:
        with self._lock:
            return self._dict.__len__()

    def __contains__(self, key: KeyType) -> bool:
        with self._lock:
            return self._dict.__contains__(key)

    def items(self):
        with self._lock:
            return self._dict.items()

    def values(self):
        with self._lock:
            return self._dict.values()


def generate_controller_cluster_name(service_name: str) -> str:
    return constants.CONTROLLER_PREFIX + service_name


def generate_remote_task_yaml_file_name(service_name: str) -> str:
    service_name = service_name.replace('-', '_')
    # Don't expand here since it is used for remote machine.
    prefix = constants.SERVE_PREFIX
    return os.path.join(prefix, f'{service_name}.yaml')


def generate_controller_yaml_file_name(service_name: str) -> str:
    service_name = service_name.replace('-', '_')
    prefix = os.path.expanduser(constants.SERVE_PREFIX)
    return os.path.join(prefix, f'{service_name}_controller.yaml')


def generate_replica_cluster_name(service_name: str, replica_id: int) -> str:
    return f'{service_name}-{replica_id}'


def get_replica_id_from_cluster_name(cluster_name: str) -> int:
    return int(cluster_name.split('-')[-1])


def generate_replica_launch_log_file_name(cluster_name: str) -> str:
    cluster_name = cluster_name.replace('-', '_')
    prefix = os.path.expanduser(constants.SERVE_PREFIX)
    return os.path.join(prefix, f'{cluster_name}_launch.log')


def generate_replica_down_log_file_name(cluster_name: str) -> str:
    cluster_name = cluster_name.replace('-', '_')
    prefix = os.path.expanduser(constants.SERVE_PREFIX)
    return os.path.join(prefix, f'{cluster_name}_down.log')


def generate_replica_local_log_file_name(cluster_name: str) -> str:
    cluster_name = cluster_name.replace('-', '_')
    prefix = os.path.expanduser(constants.SERVE_PREFIX)
    return os.path.join(prefix, f'{cluster_name}_local.log')


class ServiceHandle(object):
    """A pickle-able tuple of:

    - (required) Controller cluster name.
    - (required) Service autoscaling policy description str.
    - (required) Service requested resources.
    - (required) All replica info.
    - (optional) Service uptime.
    - (optional) Service endpoint URL.
<<<<<<< HEAD
    - (optional) Controller port to use.
    - (optional) Redirector port to use.
    - (optional) Controller job id.
    - (optional) Redirector job id.
    - (optional) Epemeral storage generated for the service.
=======
    - (optional) Ephemeral storage generated for the service.
>>>>>>> 8d757c7f

    This class is only used as a cache for information fetched from controller.
    """
    _VERSION = 1

    def __init__(
        self,
        *,
        controller_cluster_name: str,
        policy: str,
        requested_resources: 'sky.Resources',
        replica_info: List[Dict[str, Any]],
        uptime: Optional[int] = None,
        endpoint: Optional[str] = None,
        controller_port: Optional[int] = None,
        redirector_port: Optional[int] = None,
        controller_job_id: Optional[int] = None,
        redirector_job_id: Optional[int] = None,
        ephemeral_storage: Optional[List[Dict[str, Any]]] = None,
    ) -> None:
        self._version = self._VERSION
        self.controller_cluster_name = controller_cluster_name
        self.replica_info = replica_info
        self.uptime = uptime
        self.endpoint = endpoint
        self.policy = policy
        self.requested_resources = requested_resources
        self.controller_port = controller_port
        self.redirector_port = redirector_port
        self.controller_job_id = controller_job_id
        self.redirector_job_id = redirector_job_id
        self.ephemeral_storage = ephemeral_storage

    def __repr__(self):
        return ('ServiceHandle('
                f'\n\tcontroller_cluster_name={self.controller_cluster_name},'
                f'\n\treplica_info={self.replica_info},'
                f'\n\tuptime={self.uptime},'
                f'\n\tendpoint={self.endpoint},'
                f'\n\tpolicy={self.policy},'
                f'\n\trequested_resources={self.requested_resources},'
                f'\n\tcontroller_port={self.controller_port},'
                f'\n\tredirector_port={self.redirector_port},'
                f'\n\tcontroller_job_id={self.controller_job_id},'
                f'\n\tredirector_job_id={self.redirector_job_id},'
                f'\n\tephemeral_storage={self.ephemeral_storage})')

    def cleanup_ephemeral_storage(self) -> None:
        if self.ephemeral_storage is None:
            return
        for storage_config in self.ephemeral_storage:
            storage = storage_lib.Storage.from_yaml_config(storage_config)
            storage.delete(silent=True)

    def __setstate__(self, state):
        self._version = self._VERSION
        self.__dict__.update(state)


def get_latest_info(controller_port: int) -> str:
    resp = requests.get(
        _CONTROLLER_URL.format(CONTROLLER_PORT=controller_port) +
        '/controller/get_latest_info')
    if resp.status_code != 200:
        raise ValueError(f'Failed to get replica info: {resp.text}')
    return common_utils.encode_payload(resp.json())


def load_latest_info(payload: str) -> Dict[str, Any]:
    latest_info = common_utils.decode_payload(payload)
    latest_info = {
        k: pickle.loads(base64.b64decode(v)) for k, v in latest_info.items()
    }
    return latest_info


def terminate_service(controller_port: int) -> str:
    resp = requests.post(
        _CONTROLLER_URL.format(CONTROLLER_PORT=controller_port) +
        '/controller/terminate')
    resp = base64.b64encode(pickle.dumps(resp)).decode('utf-8')
    return common_utils.encode_payload(resp)


def load_terminate_service_result(payload: str) -> Any:
    terminate_resp = common_utils.decode_payload(payload)
    terminate_resp = pickle.loads(base64.b64decode(terminate_resp))
    return terminate_resp


def _follow_logs(file: TextIO,
                 cluster_name: str,
                 *,
                 finish_stream: Callable[[], bool],
                 exit_if_stream_end: bool = False,
                 no_new_content_timeout: Optional[int] = None) -> Iterator[str]:
    line = ''
    log_file = None
    no_new_content_cnt = 0

    def cluster_is_up() -> bool:
        cluster_record = global_user_state.get_cluster_from_name(cluster_name)
        if cluster_record is None:
            return False
        return cluster_record['status'] == status_lib.ClusterStatus.UP

    while True:
        tmp = file.readline()
        if tmp is not None and tmp != '':
            no_new_content_cnt = 0
            line += tmp
            if '\n' in line or '\r' in line:
                # Tailing detailed progress for user. All logs in skypilot is
                # of format `To view detailed progress: tail -n100 -f *.log`.
                x = re.match(_SKYPILOT_PROVISION_LOG_PATTERN, line)
                if x is not None:
                    log_file = os.path.expanduser(x.group(1))
                elif re.match(_SKYPILOT_LOG_PATTERN, line) is None:
                    # Not print other logs (file sync logs) since we lack
                    # utility to determine when these log files are finished
                    # writing.
                    # TODO(tian): Not skip these logs since there are small
                    # chance that error will happen in file sync. Need to find
                    # a better way to do this.
                    yield line
                    # Output next line first since it indicates the process is
                    # starting. For our launching logs, it's always:
                    # Launching on <cloud> <region> (<zone>)
                    if log_file is not None:
                        with open(log_file, 'r', newline='') as f:
                            # We still exit if more than 10 seconds without new
                            # content to avoid any internal bug that causes
                            # the launch failed and cluster status remains INIT.
                            for l in _follow_logs(
                                    f,
                                    cluster_name,
                                    finish_stream=cluster_is_up,
                                    exit_if_stream_end=exit_if_stream_end,
                                    no_new_content_timeout=10):
                                yield l
                        log_file = None
                line = ''
        else:
            if exit_if_stream_end or finish_stream():
                break
            if no_new_content_timeout is not None:
                if no_new_content_cnt >= no_new_content_timeout:
                    break
                no_new_content_cnt += 1
            time.sleep(1)


def stream_logs(service_name: str,
                controller_port: int,
                replica_id: int,
                follow: bool,
                skip_local_log_file_check: bool = False) -> str:
    print(f'{colorama.Fore.YELLOW}Start streaming logs for launching process '
          f'of replica {replica_id}.{colorama.Style.RESET_ALL}')
    replica_cluster_name = generate_replica_cluster_name(
        service_name, replica_id)
    local_log_file_name = generate_replica_local_log_file_name(
        replica_cluster_name)

    if not skip_local_log_file_check and os.path.exists(local_log_file_name):
        # When sync down, we set skip_local_log_file_check to False so it won't
        # detect the just created local log file. Otherwise, it indicates the
        # replica is already been terminated. All logs should be in the local
        # log file and we don't need to stream logs for it.
        with open(local_log_file_name, 'r') as f:
            print(f.read(), flush=True)
        return ''

    handle = global_user_state.get_handle_from_cluster_name(
        replica_cluster_name)
    if handle is None:
        return _FAILED_TO_FIND_REPLICA_MSG.format(replica_id=replica_id)
    assert isinstance(handle, backends.CloudVmRayResourceHandle), handle

    launch_log_file_name = generate_replica_launch_log_file_name(
        replica_cluster_name)
    if not os.path.exists(launch_log_file_name):
        return (f'{colorama.Fore.RED}Replica {replica_id} doesn\'t exist.'
                f'{colorama.Style.RESET_ALL}')

    def _get_replica_status() -> status_lib.ReplicaStatus:
        resp = requests.get(
            _CONTROLLER_URL.format(CONTROLLER_PORT=controller_port) +
            '/controller/get_latest_info')
        if resp.status_code != 200:
            raise ValueError(
                f'{colorama.Fore.RED}Failed to get replica info for service '
                f'{service_name}.{colorama.Style.RESET_ALL}')
        replica_info = resp.json()['replica_info']
        replica_info = pickle.loads(base64.b64decode(replica_info))
        target_info: Optional[Dict[str, Any]] = None
        for info in replica_info:
            if info['replica_id'] == replica_id:
                target_info = info
                break
        if target_info is None:
            raise ValueError(
                _FAILED_TO_FIND_REPLICA_MSG.format(replica_id=replica_id))
        return target_info['status']

    finish_stream = (
        lambda: _get_replica_status() != status_lib.ReplicaStatus.PROVISIONING)
    with open(launch_log_file_name, 'r', newline='') as f:
        for line in _follow_logs(f,
                                 replica_cluster_name,
                                 finish_stream=finish_stream,
                                 exit_if_stream_end=not follow):
            print(line, end='', flush=True)
    if not follow and _get_replica_status(
    ) == status_lib.ReplicaStatus.PROVISIONING:
        # Early exit if not following the logs.
        return ''

    # Notify user here to make sure user won't think the log is finished.
    print(f'{colorama.Fore.YELLOW}Start streaming logs for task job '
          f'of replica {replica_id}...{colorama.Style.RESET_ALL}')

    backend = backends.CloudVmRayBackend()
    # Always tail the logs of the first job, which represent user setup & run.
    returncode = backend.tail_logs(handle, job_id=1, follow=follow)
    if returncode != 0:
        return (f'{colorama.Fore.RED}Failed to stream logs for replica '
                f'{replica_id}.{colorama.Style.RESET_ALL}')
    return ''


class ServeCodeGen:
    """Code generator for SkyServe.

    Usage:
      >> code = ServeCodeGen.get_latest_info(controller_port)
    """
    _PREFIX = [
        'from sky.serve import serve_utils',
    ]

    @classmethod
    def get_latest_info(cls, controller_port: int) -> str:
        code = [
            f'msg = serve_utils.get_latest_info({controller_port})',
            'print(msg, end="", flush=True)'
        ]
        return cls._build(code)

    @classmethod
    def terminate_service(cls, controller_port: int) -> str:
        code = [
            f'msg = serve_utils.terminate_service({controller_port})',
            'print(msg, end="", flush=True)'
        ]
        return cls._build(code)

    @classmethod
    def stream_logs(cls,
                    service_name: str,
                    controller_port: int,
                    replica_id: int,
                    follow: bool,
                    skip_local_log_file_check: bool = False) -> str:
        code = [
            f'msg = serve_utils.stream_logs({service_name!r}, '
            f'{controller_port}, {replica_id!r}, follow={follow}, '
            f'skip_local_log_file_check={skip_local_log_file_check})',
            'print(msg, flush=True)'
        ]
        return cls._build(code)

    @classmethod
    def _build(cls, code: List[str]) -> str:
        code = cls._PREFIX + code
        generated_code = '; '.join(code)
        return f'python3 -u -c {shlex.quote(generated_code)}'<|MERGE_RESOLUTION|>--- conflicted
+++ resolved
@@ -23,22 +23,7 @@
 if typing.TYPE_CHECKING:
     import sky
 
-<<<<<<< HEAD
-# A series of pre-hook commands that will be insert to the beginning of each
-# serve-related task, Including controller and replcias.
-# Shutdown jupyter service that is default enabled on our GCP Deep
-# Learning Image. This is to avoid port conflict on 8080.
-# Shutdown jupyterhub service that is default enabled on our Azure Deep
-# Learning Image. This is to avoid port conflict on 8081.
-SERVE_PREHOOK_COMMANDS = """\
-sudo systemctl stop jupyter > /dev/null 2>&1 || true
-sudo systemctl stop jupyterhub > /dev/null 2>&1 || true
-"""
-
 _CONTROLLER_URL = 'http://localhost:{CONTROLLER_PORT}'
-=======
-_CONTROLLER_URL = f'http://localhost:{constants.CONTROLLER_PORT}'
->>>>>>> 8d757c7f
 _SKYPILOT_PROVISION_LOG_PATTERN = r'.*tail -n100 -f (.*provision\.log).*'
 _SKYPILOT_LOG_PATTERN = r'.*tail -n100 -f (.*\.log).*'
 _FAILED_TO_FIND_REPLICA_MSG = (
@@ -138,15 +123,11 @@
     - (required) All replica info.
     - (optional) Service uptime.
     - (optional) Service endpoint URL.
-<<<<<<< HEAD
     - (optional) Controller port to use.
-    - (optional) Redirector port to use.
+    - (optional) LoadBalancer port to use.
     - (optional) Controller job id.
-    - (optional) Redirector job id.
-    - (optional) Epemeral storage generated for the service.
-=======
+    - (optional) LoadBalancer job id.
     - (optional) Ephemeral storage generated for the service.
->>>>>>> 8d757c7f
 
     This class is only used as a cache for information fetched from controller.
     """
@@ -162,9 +143,9 @@
         uptime: Optional[int] = None,
         endpoint: Optional[str] = None,
         controller_port: Optional[int] = None,
-        redirector_port: Optional[int] = None,
+        load_balancer_port: Optional[int] = None,
         controller_job_id: Optional[int] = None,
-        redirector_job_id: Optional[int] = None,
+        load_balancer_job_id: Optional[int] = None,
         ephemeral_storage: Optional[List[Dict[str, Any]]] = None,
     ) -> None:
         self._version = self._VERSION
@@ -175,9 +156,9 @@
         self.policy = policy
         self.requested_resources = requested_resources
         self.controller_port = controller_port
-        self.redirector_port = redirector_port
+        self.load_balancer_port = load_balancer_port
         self.controller_job_id = controller_job_id
-        self.redirector_job_id = redirector_job_id
+        self.load_balancer_job_id = load_balancer_job_id
         self.ephemeral_storage = ephemeral_storage
 
     def __repr__(self):
@@ -189,9 +170,9 @@
                 f'\n\tpolicy={self.policy},'
                 f'\n\trequested_resources={self.requested_resources},'
                 f'\n\tcontroller_port={self.controller_port},'
-                f'\n\tredirector_port={self.redirector_port},'
+                f'\n\tload_balancer_port={self.load_balancer_port},'
                 f'\n\tcontroller_job_id={self.controller_job_id},'
-                f'\n\tredirector_job_id={self.redirector_job_id},'
+                f'\n\tload_balancer_job_id={self.load_balancer_job_id},'
                 f'\n\tephemeral_storage={self.ephemeral_storage})')
 
     def cleanup_ephemeral_storage(self) -> None:
