--- conflicted
+++ resolved
@@ -442,11 +442,8 @@
             'name': self.cluster_name,
             'status': self.status,
             'version': self.version,
-<<<<<<< HEAD
             'endpoint': self.url,
-=======
             'is_spot': self.is_spot,
->>>>>>> 9e0d910f
             'launched_at': (cluster_record['launched_at']
                             if cluster_record is not None else None),
         }
@@ -594,33 +591,6 @@
     # Replica management functions #
     ################################
 
-<<<<<<< HEAD
-    def get_ready_replica_urls(self) -> List[str]:
-        ready_replica_urls = []
-        version2url = collections.defaultdict(list)
-        for info in serve_state.get_replica_infos(self._service_name):
-            url = info.url
-            if not url:
-                # If URL is None, IP may not be ready. Skip for now.
-                continue
-            if not url.startswith('http://'):
-                url = f'http://{url}'
-            if info.status == serve_state.ReplicaStatus.READY:
-                assert info.url is not None
-                version2url[info.version].append(url)
-                ready_replica_urls.append(url)
-        # Try all version in descending order. There is possibility that
-        # user consecutively update the service several times, and some
-        # version might not have any ready replicas.
-        version = self.latest_version
-        while version >= serve_constants.INITIAL_VERSION:
-            if version in version2url:
-                return version2url[version]
-            version -= 1
-        return []
-
-=======
->>>>>>> 9e0d910f
     def _launch_replica(
         self,
         replica_id: int,
