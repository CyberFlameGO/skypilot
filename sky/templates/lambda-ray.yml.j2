cluster_name: {{cluster_name_on_cloud}}

# The maximum number of workers nodes to launch in addition to the head node.
max_workers: {{num_nodes - 1}}
upscaling_speed: {{num_nodes - 1}}
idle_timeout_minutes: 60

provider:
  type: external
  module: sky.skylet.providers.lambda_cloud.LambdaNodeProvider
  region: {{region}}
  # Disable launch config check for worker nodes as it can cause resource
  # leakage.
  # Reference: https://github.com/ray-project/ray/blob/cd1ba65e239360c8a7b130f991ed414eccc063ce/python/ray/autoscaler/_private/autoscaler.py#L1115
  # The upper-level SkyPilot code has make sure there will not be resource
  # leakage.
  disable_launch_config_check: true

auth:
  ssh_user: ubuntu
  ssh_private_key: {{ssh_private_key}}

available_node_types:
  ray_head_default:
    resources: {}
    node_config:
      InstanceType: {{instance_type}}
{% if num_nodes > 1 %}
  ray_worker_default:
    min_workers: {{num_nodes - 1}}
    max_workers: {{num_nodes - 1}}
    resources: {}
    node_config:
      InstanceType: {{instance_type}}
{%- endif %}

head_node_type: ray_head_default

# Format: `REMOTE_PATH : LOCAL_PATH`
file_mounts: {
  "{{sky_ray_yaml_remote_path}}": "{{sky_ray_yaml_local_path}}",
  "{{sky_remote_path}}/{{sky_wheel_hash}}": "{{sky_local_path}}",
{%- for remote_path, local_path in credentials.items() %}
  "{{remote_path}}": "{{local_path}}",
{%- endfor %}
}

rsync_exclude: []

initialization_commands: []

# List of shell commands to run to set up nodes.
# NOTE: these are very performance-sensitive. Each new item opens/closes an SSH
# connection, which is expensive. Try your best to co-locate commands into fewer
# items!
#
# Increment the following for catching performance bugs easier:
#   current num items (num SSH connections): 1
setup_commands:
  # Disable `unattended-upgrades` to prevent apt-get from hanging. It should be called at the beginning before the process started to avoid being blocked. (This is a temporary fix.)
  # Create ~/.ssh/config file in case the file does not exist in the image.
  # Line 'rm ..': there is another installation of pip.
  # Line 'sudo bash ..': set the ulimit as suggested by ray docs for performance. https://docs.ray.io/en/latest/cluster/vms/user-guides/large-cluster-best-practices.html#system-configuration
  # Line 'sudo grep ..': set the number of threads per process to unlimited to avoid ray job submit stucking issue when the number of running ray jobs increase.
  # Line 'mkdir -p ..': disable host key check
  # Line 'python3 -c ..': patch the buggy ray files and enable `-o allow_other` option for `goofys`
  - sudo systemctl stop unattended-upgrades || true;
    sudo systemctl disable unattended-upgrades || true;
    sudo sed -i 's/Unattended-Upgrade "1"/Unattended-Upgrade "0"/g' /etc/apt/apt.conf.d/20auto-upgrades || true;
    sudo kill -9 `sudo lsof /var/lib/dpkg/lock-frontend | awk '{print $2}' | tail -n 1` || true;
    sudo pkill -9 apt-get;
    sudo pkill -9 dpkg;
    sudo dpkg --configure -a;
    mkdir -p ~/.ssh; touch ~/.ssh/config;
    rm ~/.local/bin/pip ~/.local/bin/pip3 ~/.local/bin/pip3.8 ~/.local/bin/pip3.10;
    {{ conda_installation_commands }}
    (type -a python | grep -q python3) || echo 'alias python=python3' >> ~/.bashrc;
    (type -a pip | grep -q pip3) || echo 'alias pip=pip3' >> ~/.bashrc;
    source ~/.bashrc;
<<<<<<< HEAD
    (pip3 list | grep "ray " | grep {{ray_version}} 2>&1 > /dev/null || pip3 install --exists-action w -U ray[default]=={{ray_version}}) && mkdir -p ~/sky_workdir && mkdir -p ~/.sky/sky_app && touch ~/.sudo_as_admin_successful;
    (pip3 list | grep "skypilot " && [ "$(cat {{sky_remote_path}}/current_sky_wheel_hash)" == "{{sky_wheel_hash}}" ]) || (pip3 uninstall skypilot -y; pip3 install "$(echo {{sky_remote_path}}/{{sky_wheel_hash}}/skypilot-{{sky_version}}*.whl)[remote,lambda]" && echo "{{sky_wheel_hash}}" > {{sky_remote_path}}/current_sky_wheel_hash || exit 1);
=======
    mkdir -p ~/sky_workdir && mkdir -p ~/.sky/sky_app && touch ~/.sudo_as_admin_successful;
    (pip3 list | grep "ray " | grep {{ray_version}} 2>&1 > /dev/null || pip3 install --exists-action w -U ray[default]=={{ray_version}});
    (pip3 list | grep "skypilot " && [ "$(cat {{sky_remote_path}}/current_sky_wheel_hash)" == "{{sky_wheel_hash}}" ]) || (pip3 uninstall skypilot -y; pip3 install "$(echo {{sky_remote_path}}/{{sky_wheel_hash}}/skypilot-{{sky_version}}*.whl)[lambda]" && echo "{{sky_wheel_hash}}" > {{sky_remote_path}}/current_sky_wheel_hash || exit 1);
>>>>>>> f4cd8eee
    sudo bash -c 'rm -rf /etc/security/limits.d; echo "* soft nofile 1048576" >> /etc/security/limits.conf; echo "* hard nofile 1048576" >> /etc/security/limits.conf';
    sudo grep -e '^DefaultTasksMax' /etc/systemd/system.conf || (sudo bash -c 'echo "DefaultTasksMax=infinity" >> /etc/systemd/system.conf'); sudo systemctl set-property user-$(id -u $(whoami)).slice TasksMax=infinity; sudo systemctl daemon-reload;
    mkdir -p ~/.ssh; (grep -Pzo -q "Host \*\n  StrictHostKeyChecking no" ~/.ssh/config) || printf "Host *\n  StrictHostKeyChecking no\n" >> ~/.ssh/config;
    python3 -c "from sky.skylet.ray_patches import patch; patch()" || exit 1;
    [ -f /etc/fuse.conf ] && sudo sed -i 's/#user_allow_other/user_allow_other/g' /etc/fuse.conf || (sudo sh -c 'echo "user_allow_other" > /etc/fuse.conf');

# Command to start ray on the head node. You don't need to change this.
# NOTE: these are very performance-sensitive. Each new item opens/closes an SSH
# connection, which is expensive. Try your best to co-locate commands into fewer
# items! The same comment applies for worker_start_ray_commands.
#
# Increment the following for catching performance bugs easier:
#   current num items (num SSH connections): 2
head_start_ray_commands:
  - ray stop; RAY_SCHEDULER_EVENTS=0 RAY_DEDUP_LOGS=0 ray start --disable-usage-stats --head --port={{ray_port}} --dashboard-port={{ray_dashboard_port}} --object-manager-port=8076 --autoscaling-config=~/ray_bootstrap_config.yaml {{"--resources='%s'" % custom_resources if custom_resources}} --temp-dir {{ray_temp_dir}} || exit 1;
    which prlimit && for id in $(pgrep -f raylet/raylet); do sudo prlimit --nofile=1048576:1048576 --pid=$id || true; done;
    {{dump_port_command}};

{%- if num_nodes > 1 %}
worker_start_ray_commands:
  - ray stop; RAY_SCHEDULER_EVENTS=0 RAY_DEDUP_LOGS=0 ray start --disable-usage-stats --address=$RAY_HEAD_IP:{{ray_port}} --object-manager-port=8076 {{"--resources='%s'" % custom_resources if custom_resources}} --temp-dir {{ray_temp_dir}} || exit 1;
    which prlimit && for id in $(pgrep -f raylet/raylet); do sudo prlimit --nofile=1048576:1048576 --pid=$id || true; done;
{%- else %}
worker_start_ray_commands: []
{%- endif %}

head_node: {}
worker_nodes: {}

# These fields are required for external cloud providers.
head_setup_commands: []
worker_setup_commands: []
cluster_synced_files: []
file_mounts_sync_continuously: False<|MERGE_RESOLUTION|>--- conflicted
+++ resolved
@@ -77,14 +77,9 @@
     (type -a python | grep -q python3) || echo 'alias python=python3' >> ~/.bashrc;
     (type -a pip | grep -q pip3) || echo 'alias pip=pip3' >> ~/.bashrc;
     source ~/.bashrc;
-<<<<<<< HEAD
-    (pip3 list | grep "ray " | grep {{ray_version}} 2>&1 > /dev/null || pip3 install --exists-action w -U ray[default]=={{ray_version}}) && mkdir -p ~/sky_workdir && mkdir -p ~/.sky/sky_app && touch ~/.sudo_as_admin_successful;
-    (pip3 list | grep "skypilot " && [ "$(cat {{sky_remote_path}}/current_sky_wheel_hash)" == "{{sky_wheel_hash}}" ]) || (pip3 uninstall skypilot -y; pip3 install "$(echo {{sky_remote_path}}/{{sky_wheel_hash}}/skypilot-{{sky_version}}*.whl)[remote,lambda]" && echo "{{sky_wheel_hash}}" > {{sky_remote_path}}/current_sky_wheel_hash || exit 1);
-=======
     mkdir -p ~/sky_workdir && mkdir -p ~/.sky/sky_app && touch ~/.sudo_as_admin_successful;
     (pip3 list | grep "ray " | grep {{ray_version}} 2>&1 > /dev/null || pip3 install --exists-action w -U ray[default]=={{ray_version}});
-    (pip3 list | grep "skypilot " && [ "$(cat {{sky_remote_path}}/current_sky_wheel_hash)" == "{{sky_wheel_hash}}" ]) || (pip3 uninstall skypilot -y; pip3 install "$(echo {{sky_remote_path}}/{{sky_wheel_hash}}/skypilot-{{sky_version}}*.whl)[lambda]" && echo "{{sky_wheel_hash}}" > {{sky_remote_path}}/current_sky_wheel_hash || exit 1);
->>>>>>> f4cd8eee
+    (pip3 list | grep "skypilot " && [ "$(cat {{sky_remote_path}}/current_sky_wheel_hash)" == "{{sky_wheel_hash}}" ]) || (pip3 uninstall skypilot -y; pip3 install "$(echo {{sky_remote_path}}/{{sky_wheel_hash}}/skypilot-{{sky_version}}*.whl)[remote,lambda]" && echo "{{sky_wheel_hash}}" > {{sky_remote_path}}/current_sky_wheel_hash || exit 1);
     sudo bash -c 'rm -rf /etc/security/limits.d; echo "* soft nofile 1048576" >> /etc/security/limits.conf; echo "* hard nofile 1048576" >> /etc/security/limits.conf';
     sudo grep -e '^DefaultTasksMax' /etc/systemd/system.conf || (sudo bash -c 'echo "DefaultTasksMax=infinity" >> /etc/systemd/system.conf'); sudo systemctl set-property user-$(id -u $(whoami)).slice TasksMax=infinity; sudo systemctl daemon-reload;
     mkdir -p ~/.ssh; (grep -Pzo -q "Host \*\n  StrictHostKeyChecking no" ~/.ssh/config) || printf "Host *\n  StrictHostKeyChecking no\n" >> ~/.ssh/config;
