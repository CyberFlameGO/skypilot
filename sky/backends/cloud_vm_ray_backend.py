"""Backend: runs on cloud virtual machines, managed by Ray."""
import copy
import enum
import functools
import getpass
import inspect
import json
import math
import os
import pathlib
import re
import signal
import subprocess
import sys
import tempfile
import textwrap
import threading
import time
import typing
from typing import Any, Dict, Iterable, List, Optional, Set, Tuple, Union

import colorama
import filelock

import sky
from sky import backends
from sky import cloud_stores
from sky import clouds
from sky import exceptions
from sky import global_user_state
from sky import optimizer
from sky import provision as provision_lib
from sky import resources as resources_lib
from sky import serve as serve_lib
from sky import sky_logging
from sky import spot as spot_lib
from sky import status_lib
from sky import task as task_lib
from sky.backends import backend_utils
from sky.backends import wheel_utils
from sky.clouds.utils import gcp_utils
from sky.data import data_utils
from sky.data import storage as storage_lib
from sky.provision import common as provision_common
from sky.provision import instance_setup
from sky.provision import metadata_utils
from sky.provision import provisioner
from sky.skylet import autostop_lib
from sky.skylet import constants
from sky.skylet import job_lib
from sky.skylet import log_lib
from sky.usage import usage_lib
from sky.utils import accelerator_registry
from sky.utils import command_runner
from sky.utils import common_utils
from sky.utils import controller_utils
from sky.utils import log_utils
from sky.utils import resources_utils
from sky.utils import rich_utils
from sky.utils import subprocess_utils
from sky.utils import timeline
from sky.utils import ux_utils

if typing.TYPE_CHECKING:
    from sky import dag

Path = str

SKY_REMOTE_APP_DIR = backend_utils.SKY_REMOTE_APP_DIR
SKY_REMOTE_WORKDIR = constants.SKY_REMOTE_WORKDIR

logger = sky_logging.init_logger(__name__)

_PATH_SIZE_MEGABYTES_WARN_THRESHOLD = 256

# Timeout (seconds) for provision progress: if in this duration no new nodes
# are launched, abort and failover.
_NODES_LAUNCHING_PROGRESS_TIMEOUT = {
    clouds.AWS: 90,
    clouds.Azure: 90,
    clouds.GCP: 240,
    clouds.Lambda: 150,
    clouds.IBM: 160,
    clouds.OCI: 300,
    clouds.Kubernetes: 300,
    clouds.Vsphere: 240,
}

# Time gap between retries after failing to provision in all possible places.
# Used only if --retry-until-up is set.
_RETRY_UNTIL_UP_INIT_GAP_SECONDS = 30

# The maximum retry count for fetching IP address.
_FETCH_IP_MAX_ATTEMPTS = 3

_TEARDOWN_FAILURE_MESSAGE = (
    f'\n{colorama.Fore.RED}Failed to terminate '
    '{cluster_name}. {extra_reason}'
    'If you want to ignore this error and remove the cluster '
    'from the status table, use `sky down --purge`.'
    f'{colorama.Style.RESET_ALL}\n'
    '**** STDOUT ****\n'
    '{stdout}\n'
    '**** STDERR ****\n'
    '{stderr}')

_TEARDOWN_PURGE_WARNING = (
    f'{colorama.Fore.YELLOW}'
    'WARNING: Received non-zero exit code from {reason}. '
    'Make sure resources are manually deleted.\n'
    'Details: {details}'
    f'{colorama.Style.RESET_ALL}')

_RSYNC_NOT_FOUND_MESSAGE = (
    '`rsync` command is not found in the specified image. '
    'Please use an image with rsync installed.')

_TPU_NOT_FOUND_ERROR = 'ERROR: (gcloud.compute.tpus.delete) NOT_FOUND'

_CTRL_C_TIP_MESSAGE = ('INFO: Tip: use Ctrl-C to exit log streaming '
                       '(task will not be killed).')

_MAX_RAY_UP_RETRY = 5

# Number of retries for getting zones.
_MAX_GET_ZONE_RETRY = 3

_JOB_ID_PATTERN = re.compile(r'Job ID: ([0-9]+)')

# Path to the monkey-patched ray up script.
# We don't do import then __file__ because that script needs to be filled in
# (so import would fail).
_RAY_UP_WITH_MONKEY_PATCHED_HASH_LAUNCH_CONF_PATH = (
    pathlib.Path(sky.__file__).resolve().parent / 'backends' /
    'monkey_patches' / 'monkey_patch_ray_up.py')


def _get_cluster_config_template(cloud):
    cloud_to_template = {
        clouds.AWS: 'aws-ray.yml.j2',
        clouds.Azure: 'azure-ray.yml.j2',
        clouds.Cudo: 'cudo-ray.yml.j2',
        clouds.GCP: 'gcp-ray.yml.j2',
        clouds.Lambda: 'lambda-ray.yml.j2',
        clouds.IBM: 'ibm-ray.yml.j2',
        clouds.SCP: 'scp-ray.yml.j2',
        clouds.OCI: 'oci-ray.yml.j2',
        clouds.RunPod: 'runpod-ray.yml.j2',
        clouds.Kubernetes: 'kubernetes-ray.yml.j2',
        clouds.Vsphere: 'vsphere-ray.yml.j2',
        clouds.Fluidstack: 'fluidstack-ray.yml.j2'
    }
    return cloud_to_template[type(cloud)]


def write_ray_up_script_with_patched_launch_hash_fn(
    cluster_config_path: str,
    ray_up_kwargs: Dict[str, bool],
) -> str:
    """Writes a Python script that runs `ray up` with our launch hash func.

    Our patched launch hash has one difference from the non-patched version: it
    does not include any `ssh_proxy_command` under `auth` as part of the hash
    calculation.
    """
    with open(_RAY_UP_WITH_MONKEY_PATCHED_HASH_LAUNCH_CONF_PATH,
              'r',
              encoding='utf-8') as f:
        ray_up_no_restart_script = f.read().format(
            ray_yaml_path=repr(cluster_config_path),
            ray_up_kwargs=ray_up_kwargs)
    with tempfile.NamedTemporaryFile('w',
                                     prefix='skypilot_ray_up_',
                                     suffix='.py',
                                     delete=False) as f:
        f.write(ray_up_no_restart_script)
        logger.debug(f'`ray up` script: {f.name}')
    return f.name


class RayCodeGen:
    """Code generator of a Ray program that executes a sky.Task.

    Usage:

      >> codegen = RayCodegen()
      >> codegen.add_prologue()

      >> codegen.add_ray_task(...)
      >> codegen.add_ray_task(...)

      >> codegen.add_epilogue()
      >> code = codegen.build()
    """

    def __init__(self):
        # Code generated so far, to be joined via '\n'.
        self._code = []
        # Guard method calling order.
        self._has_prologue = False
        self._has_epilogue = False

        # For n nodes gang scheduling.
        self._has_gang_scheduling = False
        self._num_nodes = 0

        self._has_register_run_fn = False

        # job_id
        # Job ID is used to identify the job (also this generated code).
        # It is a int automatically generated by the DB on the cluster
        # and monotonically increasing starting from 1.
        # To generate the job ID, we use the following logic:
        #   code = job_lib.JobLibCodeGen.add_job(username,
        #                                              run_timestamp)
        #   job_id = get_output(run_on_cluster(code))
        self.job_id = None

    def add_prologue(self, job_id: int) -> None:
        assert not self._has_prologue, 'add_prologue() called twice?'
        self._has_prologue = True
        self.job_id = job_id
        # Should use 'auto' or 'ray://<internal_head_ip>:10001' rather than
        # 'ray://localhost:10001', or 'ray://127.0.0.1:10001', for public cloud.
        # Otherwise, ray will fail to get the placement group because of a bug
        # in ray job.
        ray_address = 'auto'
        self._code = [
            textwrap.dedent(f"""\
            import getpass
            import hashlib
            import io
            import os
            import pathlib
            import sys
            import selectors
            import subprocess
            import tempfile
            import textwrap
            import time
            from typing import Dict, List, Optional, Tuple, Union

            import ray
            import ray.util as ray_util

            from sky.skylet import autostop_lib
            from sky.skylet import constants
            from sky.skylet import job_lib
            from sky.utils import log_utils

            SKY_REMOTE_WORKDIR = {constants.SKY_REMOTE_WORKDIR!r}

            kwargs = dict()
            # Only set the `_temp_dir` to SkyPilot's ray cluster directory when the directory
            # exists for backward compatibility for the VM launched before #1790.
            if os.path.exists({constants.SKY_REMOTE_RAY_TEMPDIR!r}):
                kwargs['_temp_dir'] = {constants.SKY_REMOTE_RAY_TEMPDIR!r}
            ray.init(
                address={ray_address!r},
                namespace='__sky__{job_id}__',
                log_to_driver=True,
                **kwargs
            )
            def get_or_fail(futures, pg) -> List[int]:
                \"\"\"Wait for tasks, if any fails, cancel all unready.\"\"\"
                returncodes = [1] * len(futures)
                # Wait for 1 task to be ready.
                ready, unready = ray.wait(futures)
                idx = futures.index(ready[0])
                returncodes[idx] = ray.get(ready[0])
                while unready:
                    if returncodes[idx] != 0:
                        for task in unready:
                            # ray.cancel without force fails to kill tasks.
                            # We use force=True to kill unready tasks.
                            ray.cancel(task, force=True)
                            # Use SIGKILL=128+9 to indicate the task is forcely
                            # killed.
                            idx = futures.index(task)
                            returncodes[idx] = 137
                        break
                    ready, unready = ray.wait(unready)
                    idx = futures.index(ready[0])
                    returncodes[idx] = ray.get(ready[0])
                # Remove the placement group after all tasks are done, so that the
                # next job can be scheduled on the released resources immediately.
                ray_util.remove_placement_group(pg)
                sys.stdout.flush()
                sys.stderr.flush()
                return returncodes
            
            run_fn = None
            futures = []
            """),
            # FIXME: This is a hack to make sure that the functions can be found
            # by ray.remote. This should be removed once we have a better way to
            # specify dependencies for ray.
            inspect.getsource(log_lib._ProcessingArgs),  # pylint: disable=protected-access
            inspect.getsource(log_lib._handle_io_stream),  # pylint: disable=protected-access
            inspect.getsource(log_lib.process_subprocess_stream),
            inspect.getsource(log_lib.run_with_log),
            inspect.getsource(log_lib.make_task_bash_script),
            inspect.getsource(log_lib.add_ray_env_vars),
            inspect.getsource(log_lib.run_bash_command_with_log),
            'run_bash_command_with_log = ray.remote(run_bash_command_with_log)',
        ]
        # Currently, the codegen program is/can only be submitted to the head
        # node, due to using job_lib for updating job statuses, and using
        # autostop_lib here.
        self._code.append(
            # Use hasattr to handle backward compatibility.
            # TODO(zongheng): remove in ~1-2 minor releases (currently 0.2.x).
            textwrap.dedent("""\
              if hasattr(autostop_lib, 'set_last_active_time_to_now'):
                  autostop_lib.set_last_active_time_to_now()
            """))
        self._code += [
            f'job_lib.set_status({job_id!r}, job_lib.JobStatus.PENDING)',
        ]

    def add_gang_scheduling_placement_group_and_setup(
        self,
        num_nodes: int,
        resources_dict: Dict[str, float],
        stable_cluster_internal_ips: List[str],
        setup_cmd: Optional[str] = None,
        setup_log_path: Optional[str] = None,
        envs: Optional[Dict[str, str]] = None,
    ) -> None:
        """Create the gang scheduling placement group for a Task.

        cluster_ips_sorted is used to ensure that the SKY_NODE_RANK environment
        variable is assigned in a deterministic order whenever a new task is
        added.
        """
        assert self._has_prologue, (
            'Call add_prologue() before '
            'add_gang_scheduling_placement_group_and_setup().')
        self._has_gang_scheduling = True
        self._num_nodes = num_nodes

        bundles = [copy.copy(resources_dict) for _ in range(num_nodes)]
        # Set CPU to avoid ray hanging the resources allocation
        # for remote functions, since the task will request 1 CPU
        # by default.
        task_cpu_demand = resources_dict.pop('CPU')

        if resources_dict:
            assert len(resources_dict) == 1, (
                'There can only be one type of accelerator per instance. '
                f'Found: {resources_dict}.')
            acc_name, acc_count = list(resources_dict.items())[0]
            gpu_dict = {'GPU': acc_count}
            # gpu_dict should be empty when the accelerator is not GPU.
            # TODO(zongheng,zhanghao): an alternative is to start the remote
            # cluster with custom resource 'GPU': <n> even if the accelerator(s)
            # are not GPU. We opt for the current solution for now.
            if accelerator_registry.is_schedulable_non_gpu_accelerator(
                    acc_name):
                gpu_dict = {}
            for bundle in bundles:
                bundle.update({
                    # Set the GPU to avoid ray hanging the resources allocation
                    **gpu_dict,
                })

        self._code += [
            textwrap.dedent(f"""\
                pg = ray_util.placement_group({json.dumps(bundles)}, 'STRICT_SPREAD')
                plural = 's' if {num_nodes} > 1 else ''
                node_str = f'{num_nodes} node{{plural}}'

                message = {_CTRL_C_TIP_MESSAGE!r} + '\\n'
                message += f'INFO: Waiting for task resources on {{node_str}}. This will block if the cluster is full.'
                print(message,
                      file=sys.stderr,
                      flush=True)
                # FIXME: This will print the error message from autoscaler if
                # it is waiting for other task to finish. We should hide the
                # error message.
                ray.get(pg.ready())
                print('INFO: All task resources reserved.',
                      file=sys.stderr,
                      flush=True)
                """)
        ]

        job_id = self.job_id
        if setup_cmd is not None:
            self._code += [
                textwrap.dedent(f"""\
                setup_cmd = {setup_cmd!r}
                _SETUP_CPUS = 0.0001
                # The setup command will be run as a ray task with num_cpus=_SETUP_CPUS as the
                # requirement; this means Ray will set CUDA_VISIBLE_DEVICES to an empty string.
                # We unset it so that user setup command may properly use this env var.
                setup_cmd = 'unset CUDA_VISIBLE_DEVICES; ' + setup_cmd
                job_lib.set_status({job_id!r}, job_lib.JobStatus.SETTING_UP)

                # The schedule_step should be called after the job status is set to non-PENDING,
                # otherwise, the scheduler will think the current job is not submitted yet, and
                # skip the scheduling step.
                job_lib.scheduler.schedule_step()

                total_num_nodes = len(ray.nodes())
                setup_bundles = [{{"CPU": _SETUP_CPUS}} for _ in range(total_num_nodes)]
                setup_pg = ray.util.placement_group(setup_bundles, strategy='STRICT_SPREAD')
                setup_workers = [run_bash_command_with_log \\
                    .options(
                        name='setup',
                        num_cpus=_SETUP_CPUS,
                        scheduling_strategy=ray.util.scheduling_strategies.PlacementGroupSchedulingStrategy(
                            placement_group=setup_pg,
                            placement_group_bundle_index=i)
                    ) \\
                    .remote(
                        setup_cmd,
                        os.path.expanduser({setup_log_path!r}),
                        env_vars={envs!r},
                        stream_logs=True,
                        with_ray=True,
                    ) for i in range(total_num_nodes)]
                setup_returncodes = get_or_fail(setup_workers, setup_pg)
                if sum(setup_returncodes) != 0:
                    job_lib.set_status({self.job_id!r}, job_lib.JobStatus.FAILED_SETUP)
                    # This waits for all streaming logs to finish.
                    time.sleep(1)
                    print('ERROR: {colorama.Fore.RED}Job {self.job_id}\\'s setup failed with '
                        'return code list:{colorama.Style.RESET_ALL}',
                        setup_returncodes,
                        file=sys.stderr,
                        flush=True)
                    # Need this to set the job status in ray job to be FAILED.
                    sys.exit(1)
                """)
            ]

        self._code.append(f'job_lib.set_job_started({self.job_id!r})')
        if setup_cmd is None:
            # Need to call schedule_step() to make sure the scheduler
            # schedule the next pending job.
            self._code.append('job_lib.scheduler.schedule_step()')

        # Export IP and node rank to the environment variables.
        self._code += [
            textwrap.dedent(f"""\
                @ray.remote
                def check_ip():
                    return ray.util.get_node_ip_address()
                gang_scheduling_id_to_ip = ray.get([
                    check_ip.options(
                            num_cpus={task_cpu_demand},
                            scheduling_strategy=ray.util.scheduling_strategies.PlacementGroupSchedulingStrategy(
                                placement_group=pg,
                                placement_group_bundle_index=i
                            )).remote()
                    for i in range(pg.bundle_count)
                ])
                print('INFO: Reserved IPs:', gang_scheduling_id_to_ip)

                cluster_ips_to_node_id = {{ip: i for i, ip in enumerate({stable_cluster_internal_ips!r})}}
                job_ip_rank_list = sorted(gang_scheduling_id_to_ip, key=cluster_ips_to_node_id.get)
                job_ip_rank_map = {{ip: i for i, ip in enumerate(job_ip_rank_list)}}
                job_ip_list_str = '\\n'.join(job_ip_rank_list)
                """),
        ]

    def register_run_fn(self, run_fn: str, run_fn_name: str) -> None:
        """Register the run function to be run on the remote cluster.

        Args:
            run_fn: The run function to be run on the remote cluster.
        """
        assert self._has_gang_scheduling, (
            'Call add_gang_scheduling_placement_group_and_setup() '
            'before register_run_fn().')
        assert not self._has_register_run_fn, (
            'register_run_fn() called twice?')
        self._has_register_run_fn = True

        self._code += [
            run_fn,
            f'run_fn = {run_fn_name}',
        ]

    def add_ray_task(self,
                     bash_script: Optional[str],
                     task_name: Optional[str],
                     job_run_id: Optional[str],
                     ray_resources_dict: Dict[str, float],
                     log_dir: str,
                     env_vars: Optional[Dict[str, str]] = None,
                     gang_scheduling_id: int = 0) -> None:
        """Generates code for a ray remote task that runs a bash command."""
        assert self._has_gang_scheduling, (
            'Call add_gang_scheduling_placement_group_and_setup() before '
            'add_ray_task().')
        assert (not self._has_register_run_fn or
                bash_script is None), ('bash_script should '
                                       'be None when run_fn is registered.')
        task_cpu_demand = ray_resources_dict.pop('CPU')
        # Build remote_task.options(...)
        #   resources=...
        #   num_gpus=...
        options = []
        options.append(f'num_cpus={task_cpu_demand}')

        num_gpus = 0.0
        if ray_resources_dict:
            assert len(ray_resources_dict) == 1, (
                'There can only be one type of accelerator per instance. '
                f'Found: {ray_resources_dict}.')
            num_gpus = list(ray_resources_dict.values())[0]
            options.append(f'resources={json.dumps(ray_resources_dict)}')

            resources_key = list(ray_resources_dict.keys())[0]
            if not accelerator_registry.is_schedulable_non_gpu_accelerator(
                    resources_key):
                # `num_gpus` should be empty when the accelerator is not GPU.
                # FIXME: use a set of GPU types, instead of 'tpu' in the key.

                # Passing this ensures that the Ray remote task gets
                # CUDA_VISIBLE_DEVICES set correctly.  If not passed, that flag
                # would be force-set to empty by Ray.
                options.append(f'num_gpus={num_gpus}')
        options.append(
            'scheduling_strategy=ray.util.scheduling_strategies.PlacementGroupSchedulingStrategy('  # pylint: disable=line-too-long
            'placement_group=pg, '
            f'placement_group_bundle_index={gang_scheduling_id})')

        sky_env_vars_dict_str = [
            textwrap.dedent("""\
            sky_env_vars_dict = {}
            sky_env_vars_dict['SKYPILOT_NODE_IPS'] = job_ip_list_str
            # Environment starting with `SKY_` is deprecated.
            sky_env_vars_dict['SKY_NODE_IPS'] = job_ip_list_str
            """)
        ]

        if env_vars is not None:
            sky_env_vars_dict_str.extend(f'sky_env_vars_dict[{k!r}] = {v!r}'
                                         for k, v in env_vars.items())
        if job_run_id is not None:
            sky_env_vars_dict_str += [
                f'sky_env_vars_dict[{constants.TASK_ID_ENV_VAR!r}]'
                f' = {job_run_id!r}',
                # TODO(zhwu): remove this deprecated env var in later release
                # (after 0.5).
                f'sky_env_vars_dict[{constants.TASK_ID_ENV_VAR_DEPRECATED!r}]'
                f' = {job_run_id!r}'
            ]
        sky_env_vars_dict_str = '\n'.join(sky_env_vars_dict_str)

        options_str = ', '.join(options)
        logger.debug('Added Task with options: '
                     f'{options_str}')
        self._code += [
            sky_env_vars_dict_str,
            textwrap.dedent(f"""\
        script = {bash_script!r}
        if run_fn is not None:
            script = run_fn({gang_scheduling_id}, gang_scheduling_id_to_ip)


        if script is not None:
            sky_env_vars_dict['SKYPILOT_NUM_GPUS_PER_NODE'] = {int(math.ceil(num_gpus))!r}
            # Environment starting with `SKY_` is deprecated.
            sky_env_vars_dict['SKY_NUM_GPUS_PER_NODE'] = {int(math.ceil(num_gpus))!r}

            ip = gang_scheduling_id_to_ip[{gang_scheduling_id!r}]
            rank = job_ip_rank_map[ip]

            if len(cluster_ips_to_node_id) == 1: # Single-node task on single-node cluter
                name_str = '{task_name},' if {task_name!r} != None else 'task,'
                log_path = os.path.expanduser(os.path.join({log_dir!r}, 'run.log'))
            else: # Single-node or multi-node task on multi-node cluster
                idx_in_cluster = cluster_ips_to_node_id[ip]
                if cluster_ips_to_node_id[ip] == 0:
                    node_name = 'head'
                else:
                    node_name = f'worker{{idx_in_cluster}}'
                name_str = f'{{node_name}}, rank={{rank}},'
                log_path = os.path.expanduser(os.path.join({log_dir!r}, f'{{rank}}-{{node_name}}.log'))
            sky_env_vars_dict['SKYPILOT_NODE_RANK'] = rank
            # Environment starting with `SKY_` is deprecated.
            sky_env_vars_dict['SKY_NODE_RANK'] = rank

            sky_env_vars_dict['SKYPILOT_INTERNAL_JOB_ID'] = {self.job_id}
            # Environment starting with `SKY_` is deprecated.
            sky_env_vars_dict['SKY_INTERNAL_JOB_ID'] = {self.job_id}

            futures.append(run_bash_command_with_log \\
                    .options(name=name_str, {options_str}) \\
                    .remote(
                        script,
                        log_path,
                        env_vars=sky_env_vars_dict,
                        stream_logs=True,
                        with_ray=True,
                    ))""")
        ]

    def add_epilogue(self) -> None:
        """Generates code that waits for all tasks, then exits."""
        assert self._has_prologue, 'Call add_prologue() before add_epilogue().'
        assert not self._has_epilogue, 'add_epilogue() called twice?'
        self._has_epilogue = True

        self._code += [
            textwrap.dedent(f"""\
            returncodes = get_or_fail(futures, pg)
            if sum(returncodes) != 0:
                job_lib.set_status({self.job_id!r}, job_lib.JobStatus.FAILED)
                # Schedule the next pending job immediately to make the job
                # scheduling more efficient.
                job_lib.scheduler.schedule_step()
                # This waits for all streaming logs to finish.
                time.sleep(0.5)
                reason = ''
                # 139 is the return code of SIGSEGV, i.e. Segmentation Fault.
                if any(r == 139 for r in returncodes):
                    reason = '(likely due to Segmentation Fault)'
                print('ERROR: {colorama.Fore.RED}Job {self.job_id} failed with '
                      'return code list:{colorama.Style.RESET_ALL}',
                      returncodes,
                      reason,
                      file=sys.stderr,
                      flush=True)
                # Need this to set the job status in ray job to be FAILED.
                sys.exit(1)
            else:
                job_lib.set_status({self.job_id!r}, job_lib.JobStatus.SUCCEEDED)
                # Schedule the next pending job immediately to make the job
                # scheduling more efficient.
                job_lib.scheduler.schedule_step()
                # This waits for all streaming logs to finish.
                time.sleep(0.5)
            """)
        ]

    def build(self) -> str:
        """Returns the entire generated program."""
        assert self._has_epilogue, 'Call add_epilogue() before build().'
        return '\n'.join(self._code)


class GangSchedulingStatus(enum.Enum):
    """Enum for gang scheduling status."""
    CLUSTER_READY = 0
    GANG_FAILED = 1
    HEAD_FAILED = 2


def _add_to_blocked_resources(blocked_resources: Set['resources_lib.Resources'],
                              resources: 'resources_lib.Resources') -> None:
    # If the resources is already blocked by blocked_resources, we don't need to
    # add it again to avoid duplicated entries.
    for r in blocked_resources:
        if resources.should_be_blocked_by(r):
            return
    blocked_resources.add(resources)


class FailoverCloudErrorHandlerV1:
    """Handles errors during provisioning and updates the blocked_resources.

    Deprecated: Newly added cloud should use the FailoverCloudErrorHandlerV2,
    which is more robust by parsing the errors raised by the cloud's API in a
    more structured way, instead of directly based on the stdout and stderr.
    """

    @staticmethod
    def _azure_handler(blocked_resources: Set['resources_lib.Resources'],
                       launchable_resources: 'resources_lib.Resources',
                       region: 'clouds.Region',
                       zones: Optional[List['clouds.Zone']], stdout: str,
                       stderr: str):
        del zones  # Unused.
        # The underlying ray autoscaler will try all zones of a region at once.
        style = colorama.Style
        stdout_splits = stdout.split('\n')
        stderr_splits = stderr.split('\n')
        errors = [
            s.strip()
            for s in stdout_splits + stderr_splits
            if ('Exception Details:' in s.strip() or 'InvalidTemplateDeployment'
                in s.strip() or '(ReadOnlyDisabledSubscription)' in s.strip())
        ]
        if not errors:
            if 'Head node fetch timed out' in stderr:
                # Example: click.exceptions.ClickException: Head node fetch
                # timed out. Failed to create head node.
                # This is a transient error, but we have retried in need_ray_up
                # and failed.  So we skip this region.
                logger.info('Got \'Head node fetch timed out\' in '
                            f'{region.name}.')
                _add_to_blocked_resources(
                    blocked_resources,
                    launchable_resources.copy(region=region.name))
            elif 'rsync: command not found' in stderr:
                with ux_utils.print_exception_no_traceback():
                    raise RuntimeError(_RSYNC_NOT_FOUND_MESSAGE)
            logger.info('====== stdout ======')
            for s in stdout_splits:
                print(s)
            logger.info('====== stderr ======')
            for s in stderr_splits:
                print(s)
            with ux_utils.print_exception_no_traceback():
                raise RuntimeError('Errors occurred during provision; '
                                   'check logs above.')

        logger.warning(f'Got error(s) in {region.name}:')
        messages = '\n\t'.join(errors)
        logger.warning(f'{style.DIM}\t{messages}{style.RESET_ALL}')
        if any('(ReadOnlyDisabledSubscription)' in s for s in errors):
            _add_to_blocked_resources(
                blocked_resources,
                resources_lib.Resources(cloud=clouds.Azure()))
        else:
            _add_to_blocked_resources(blocked_resources,
                                      launchable_resources.copy(zone=None))

    @staticmethod
    def _lambda_handler(blocked_resources: Set['resources_lib.Resources'],
                        launchable_resources: 'resources_lib.Resources',
                        region: 'clouds.Region',
                        zones: Optional[List['clouds.Zone']], stdout: str,
                        stderr: str):
        del zones  # Unused.
        style = colorama.Style
        stdout_splits = stdout.split('\n')
        stderr_splits = stderr.split('\n')
        errors = [
            s.strip()
            for s in stdout_splits + stderr_splits
            if 'LambdaCloudError:' in s.strip()
        ]
        if not errors:
            if 'rsync: command not found' in stderr:
                with ux_utils.print_exception_no_traceback():
                    raise RuntimeError(_RSYNC_NOT_FOUND_MESSAGE)
            logger.info('====== stdout ======')
            for s in stdout_splits:
                print(s)
            logger.info('====== stderr ======')
            for s in stderr_splits:
                print(s)
            with ux_utils.print_exception_no_traceback():
                raise RuntimeError('Errors occurred during provision; '
                                   'check logs above.')

        logger.warning(f'Got error(s) in {region.name}:')
        messages = '\n\t'.join(errors)
        logger.warning(f'{style.DIM}\t{messages}{style.RESET_ALL}')
        _add_to_blocked_resources(blocked_resources,
                                  launchable_resources.copy(zone=None))

        # Sometimes, LambdaCloudError will list available regions.
        for e in errors:
            if e.find('Regions with capacity available:') != -1:
                for r in clouds.Lambda.regions():
                    if e.find(r.name) == -1:
                        _add_to_blocked_resources(
                            blocked_resources,
                            launchable_resources.copy(region=r.name, zone=None))

    @staticmethod
    def _kubernetes_handler(blocked_resources: Set['resources_lib.Resources'],
                            launchable_resources: 'resources_lib.Resources',
                            region, zones, stdout, stderr):
        del zones  # Unused.
        style = colorama.Style
        stdout_splits = stdout.split('\n')
        stderr_splits = stderr.split('\n')
        errors = [
            s.strip()
            for s in stdout_splits + stderr_splits
            if 'KubernetesError:' in s.strip()
        ]
        if not errors:
            logger.info('====== stdout ======')
            for s in stdout_splits:
                print(s)
            logger.info('====== stderr ======')
            for s in stderr_splits:
                print(s)
            with ux_utils.print_exception_no_traceback():
                raise RuntimeError('Errors occurred during provisioning; '
                                   'check logs above.')

        logger.warning(f'Got error(s) in {region.name}:')
        messages = '\n\t'.join(errors)
        logger.warning(f'{style.DIM}\t{messages}{style.RESET_ALL}')
        _add_to_blocked_resources(blocked_resources,
                                  launchable_resources.copy(zone=None))

    @staticmethod
    def _scp_handler(blocked_resources: Set['resources_lib.Resources'],
                     launchable_resources: 'resources_lib.Resources', region,
                     zones, stdout, stderr):
        del zones  # Unused.
        style = colorama.Style
        stdout_splits = stdout.split('\n')
        stderr_splits = stderr.split('\n')
        errors = [
            s.strip()
            for s in stdout_splits + stderr_splits
            if 'SCPError:' in s.strip()
        ]
        if not errors:
            if 'rsync: command not found' in stderr:
                with ux_utils.print_exception_no_traceback():
                    raise RuntimeError(_RSYNC_NOT_FOUND_MESSAGE)
            logger.info('====== stdout ======')
            for s in stdout_splits:
                print(s)
            logger.info('====== stderr ======')
            for s in stderr_splits:
                print(s)
            with ux_utils.print_exception_no_traceback():
                raise RuntimeError('Errors occurred during provision; '
                                   'check logs above.')

        logger.warning(f'Got error(s) in {region.name}:')
        messages = '\n\t'.join(errors)
        logger.warning(f'{style.DIM}\t{messages}{style.RESET_ALL}')
        _add_to_blocked_resources(blocked_resources,
                                  launchable_resources.copy(zone=None))

        # Sometimes, SCPError will list available regions.
        for e in errors:
            if e.find('Regions with capacity available:') != -1:
                for r in clouds.SCP.regions():
                    if e.find(r.name) == -1:
                        _add_to_blocked_resources(
                            blocked_resources,
                            launchable_resources.copy(region=r.name, zone=None))

    @staticmethod
    def _ibm_handler(blocked_resources: Set['resources_lib.Resources'],
                     launchable_resources: 'resources_lib.Resources',
                     region: 'clouds.Region',
                     zones: Optional[List['clouds.Zone']], stdout: str,
                     stderr: str):

        style = colorama.Style
        stdout_splits = stdout.split('\n')
        stderr_splits = stderr.split('\n')
        errors = [
            s.strip()
            for s in stdout_splits + stderr_splits
            if 'ERR' in s.strip() or 'PANIC' in s.strip()
        ]
        if not errors:
            if 'rsync: command not found' in stderr:
                with ux_utils.print_exception_no_traceback():
                    raise RuntimeError(_RSYNC_NOT_FOUND_MESSAGE)
            logger.info('====== stdout ======')
            for s in stdout_splits:
                print(s)
            logger.info('====== stderr ======')
            for s in stderr_splits:
                print(s)
            with ux_utils.print_exception_no_traceback():
                raise RuntimeError('Errors occurred during provision; '
                                   'check logs above.')
        logger.warning(f'Got error(s) on IBM cluster, in {region.name}:')
        messages = '\n\t'.join(errors)
        logger.warning(f'{style.DIM}\t{messages}{style.RESET_ALL}')

        for zone in zones:  # type: ignore[union-attr]
            _add_to_blocked_resources(blocked_resources,
                                      launchable_resources.copy(zone=zone.name))

    # Apr, 2023 by Hysun(hysun.he@oracle.com): Added support for OCI
    @staticmethod
    def _oci_handler(blocked_resources: Set['resources_lib.Resources'],
                     launchable_resources: 'resources_lib.Resources',
                     region: 'clouds.Region',
                     zones: Optional[List['clouds.Zone']], stdout: str,
                     stderr: str):

        style = colorama.Style
        stdout_splits = stdout.split('\n')
        stderr_splits = stderr.split('\n')
        errors = [
            s.strip()
            for s in stdout_splits + stderr_splits
            if ('VcnSubnetNotFound' in s.strip()) or
            ('oci.exceptions.ServiceError' in s.strip() and
             ('NotAuthorizedOrNotFound' in s.strip() or 'CannotParseRequest' in
              s.strip() or 'InternalError' in s.strip() or
              'LimitExceeded' in s.strip() or 'NotAuthenticated' in s.strip()))
        ]
        if not errors:
            if 'rsync: command not found' in stderr:
                with ux_utils.print_exception_no_traceback():
                    raise RuntimeError(_RSYNC_NOT_FOUND_MESSAGE)
            logger.info('====== stdout ======')
            for s in stdout_splits:
                print(s)
            logger.info('====== stderr ======')
            for s in stderr_splits:
                print(s)
            with ux_utils.print_exception_no_traceback():
                raise RuntimeError('Errors occurred during provision; '
                                   'check logs above.')

        logger.warning(f'Got error(s) in {region.name}:')
        messages = '\n\t'.join(errors)
        logger.warning(f'{style.DIM}\t{messages}{style.RESET_ALL}')

        if zones is not None:
            for zone in zones:
                _add_to_blocked_resources(
                    blocked_resources,
                    launchable_resources.copy(zone=zone.name))

    @staticmethod
    def update_blocklist_on_error(
            blocked_resources: Set['resources_lib.Resources'],
            launchable_resources: 'resources_lib.Resources',
            region: 'clouds.Region', zones: Optional[List['clouds.Zone']],
            stdout: Optional[str], stderr: Optional[str]) -> bool:
        """Handles cloud-specific errors and updates the block list.

        This parses textual stdout/stderr because we don't directly use the
        underlying clouds' SDKs.  If we did that, we could catch proper
        exceptions instead.

        Returns:
          definitely_no_nodes_launched: bool, True if definitely no nodes
            launched (e.g., due to VPC errors we have never sent the provision
            request), False otherwise.
        """
        assert launchable_resources.region == region.name, (
            launchable_resources, region)
        if stdout is None:
            # Gang scheduling failure (head node is definitely up, but some
            # workers' provisioning failed).  Simply block the zones.
            assert stderr is None, stderr
            if zones is not None:
                for zone in zones:
                    _add_to_blocked_resources(
                        blocked_resources,
                        launchable_resources.copy(zone=zone.name))
            return False  # definitely_no_nodes_launched
        assert stdout is not None and stderr is not None, (stdout, stderr)

        # TODO(zongheng): refactor into Cloud interface?
        cloud = launchable_resources.cloud
        handler = getattr(FailoverCloudErrorHandlerV1,
                          f'_{str(cloud).lower()}_handler')
        if handler is None:
            raise NotImplementedError(
                f'Cloud {cloud} unknown, or has not added '
                'support for parsing and handling provision failures. '
                'Please implement a handler in FailoverCloudErrorHandlerV1 when'
                'ray-autoscaler-based provisioner is used for the cloud.')
        handler(blocked_resources, launchable_resources, region, zones, stdout,
                stderr)

        stdout_splits = stdout.split('\n')
        stderr_splits = stderr.split('\n')
        # Determining whether head node launch *may* have been requested based
        # on outputs is tricky. We are conservative here by choosing an "early
        # enough" output line in the following:
        # https://github.com/ray-project/ray/blob/03b6bc7b5a305877501110ec04710a9c57011479/python/ray/autoscaler/_private/commands.py#L704-L737  # pylint: disable=line-too-long
        # This is okay, because we mainly want to use the return value of this
        # func to skip cleaning up never-launched clusters that encountered VPC
        # errors; their launch should not have printed any such outputs.
        head_node_launch_may_have_been_requested = any(
            'Acquiring an up-to-date head node' in line
            for line in stdout_splits + stderr_splits)
        # If head node request has definitely not been sent (this happens when
        # there are errors during node provider "bootstrapping", e.g.,
        # VPC-not-found errors), then definitely no nodes are launched.
        definitely_no_nodes_launched = (
            not head_node_launch_may_have_been_requested)

        return definitely_no_nodes_launched


class FailoverCloudErrorHandlerV2:
    """Handles errors during provisioning and updates the blocked_resources.

    This is a more robust version of FailoverCloudErrorHandlerV1. V2 parses
    the errors raised by the cloud's API using the exception, instead of the
    stdout and stderr.
    """

    @staticmethod
    def _gcp_handler(blocked_resources: Set['resources_lib.Resources'],
                     launchable_resources: 'resources_lib.Resources',
                     region: 'clouds.Region', zones: List['clouds.Zone'],
                     err: Exception):
        assert zones and len(zones) == 1, zones
        zone = zones[0]

        if not isinstance(err, provision_common.ProvisionerError):
            logger.warning(f'{colorama.Style.DIM}Got an unparsed error: {err}; '
                           f'blocking resources by its zone {zone.name}'
                           f'{colorama.Style.RESET_ALL}')
            _add_to_blocked_resources(blocked_resources,
                                      launchable_resources.copy(zone=zone.name))
            return
        errors = err.errors

        for e in errors:
            code = e['code']
            message = e['message']

            if code in ('QUOTA_EXCEEDED', 'quotaExceeded'):
                if '\'GPUS_ALL_REGIONS\' exceeded' in message:
                    # Global quota.  All regions in GCP will fail.  Ex:
                    # Quota 'GPUS_ALL_REGIONS' exceeded.  Limit: 1.0
                    # globally.
                    # This skip is only correct if we implement "first
                    # retry the region/zone of an existing cluster with the
                    # same name" correctly.
                    _add_to_blocked_resources(
                        blocked_resources,
                        launchable_resources.copy(region=None, zone=None))
                else:
                    # Per region.  Ex: Quota 'CPUS' exceeded.  Limit: 24.0
                    # in region us-west1.
                    _add_to_blocked_resources(
                        blocked_resources, launchable_resources.copy(zone=None))
            elif code in [
                    'ZONE_RESOURCE_POOL_EXHAUSTED',
                    'ZONE_RESOURCE_POOL_EXHAUSTED_WITH_DETAILS',
                    'UNSUPPORTED_OPERATION',
                    'insufficientCapacity',
            ]:  # Per zone.
                # Return codes can be found at https://cloud.google.com/compute/docs/troubleshooting/troubleshooting-vm-creation # pylint: disable=line-too-long
                # However, UNSUPPORTED_OPERATION is observed empirically
                # when VM is preempted during creation.  This seems to be
                # not documented by GCP.
                _add_to_blocked_resources(
                    blocked_resources,
                    launchable_resources.copy(zone=zone.name))
            elif code in ['RESOURCE_NOT_READY']:
                # This code is returned when the VM is still STOPPING.
                _add_to_blocked_resources(
                    blocked_resources,
                    launchable_resources.copy(zone=zone.name))
            elif code in ['RESOURCE_OPERATION_RATE_EXCEEDED']:
                # This code can happen when the VM is being created with a
                # machine image, and the VM and the machine image are on
                # different zones. We already have the retry when calling the
                # insert API, but if it still fails, we should block the zone
                # to avoid infinite retry.
                _add_to_blocked_resources(
                    blocked_resources,
                    launchable_resources.copy(zone=zone.name))
            elif code in [3, 8, 9]:
                # Error code 3 means TPU is preempted during creation.
                # Example:
                # {'code': 3, 'message': 'Cloud TPU received a bad request. update is not supported while in state PREEMPTED [EID: 0x73013519f5b7feb2]'} # pylint: disable=line-too-long
                # Error code 8 means TPU resources is out of
                # capacity. Example:
                # {'code': 8, 'message': 'There is no more capacity in the zone "europe-west4-a"; you can try in another zone where Cloud TPU Nodes are offered (see https://cloud.google.com/tpu/docs/regions) [EID: 0x1bc8f9d790be9142]'} # pylint: disable=line-too-long
                # Error code 9 means TPU resources is insufficient reserved
                # capacity. Example:
                # {'code': 9, 'message': 'Insufficient reserved capacity. Contact customer support to increase your reservation. [EID: 0x2f8bc266e74261a]'} # pylint: disable=line-too-long
                _add_to_blocked_resources(
                    blocked_resources,
                    launchable_resources.copy(zone=zone.name))
            elif code == 'RESOURCE_NOT_FOUND':
                # https://github.com/skypilot-org/skypilot/issues/1797
                # In the inner provision loop we have used retries to
                # recover but failed. This indicates this zone is most
                # likely out of capacity. The provision loop will terminate
                # any potentially live VMs before moving onto the next
                # zone.
                _add_to_blocked_resources(
                    blocked_resources,
                    launchable_resources.copy(zone=zone.name))
            elif code == 'VPC_NOT_FOUND':
                # User has specified a VPC that does not exist. On GCP, VPC is
                # global. So we skip the entire cloud.
                _add_to_blocked_resources(
                    blocked_resources,
                    launchable_resources.copy(region=None, zone=None))
            elif code == 'SUBNET_NOT_FOUND_FOR_VPC':
                if (any(acc.lower().startswith('tpu-v4')
                        for acc in launchable_resources.accelerators.keys()) and
                        region.name == 'us-central2'):
                    # us-central2 is a TPU v4 only region. The subnet for
                    # this region may not exist when the user does not have
                    # the TPU v4 quota. We should skip this region.
                    logger.warning('Please check if you have TPU v4 quotas '
                                   f'in {region.name}.')
                _add_to_blocked_resources(
                    blocked_resources,
                    launchable_resources.copy(region=region.name, zone=None))
            elif code == 'type.googleapis.com/google.rpc.QuotaFailure':
                # TPU VM pod specific error.
                if 'in region' in message:
                    # Example:
                    # "Quota 'TPUV2sPreemptiblePodPerProjectPerRegionForTPUAPI'
                    # exhausted. Limit 32 in region europe-west4"
                    _add_to_blocked_resources(
                        blocked_resources,
                        launchable_resources.copy(region=region.name,
                                                  zone=None))
                elif 'in zone' in message:
                    # Example:
                    # "Quota 'TPUV2sPreemptiblePodPerProjectPerZoneForTPUAPI'
                    # exhausted. Limit 32 in zone europe-west4-a"
                    _add_to_blocked_resources(
                        blocked_resources,
                        launchable_resources.copy(zone=zone.name))

            elif 'Requested disk size cannot be smaller than the image size' in message:
                logger.info('Skipping all regions due to disk size issue.')
                _add_to_blocked_resources(
                    blocked_resources,
                    launchable_resources.copy(region=None, zone=None))
            elif 'Policy update access denied.' in message or code == 'IAM_PERMISSION_DENIED':
                logger.info(
                    'Skipping all regions due to service account not '
                    'having the required permissions and the user '
                    'account does not have enough permission to '
                    'update it. Please contact your administrator and '
                    'check out: https://skypilot.readthedocs.io/en/latest/cloud-setup/cloud-permissions/gcp.html\n'  # pylint: disable=line-too-long
                    f'Details: {message}')
                _add_to_blocked_resources(
                    blocked_resources,
                    launchable_resources.copy(region=None, zone=None))
            elif 'is not found or access is unauthorized' in message:
                # Parse HttpError for unauthorized regions. Example:
                # googleapiclient.errors.HttpError: <HttpError 403 when requesting ... returned "Location us-east1-d is not found or access is unauthorized.". # pylint: disable=line-too-long
                # Details: "Location us-east1-d is not found or access is
                # unauthorized.">
                _add_to_blocked_resources(
                    blocked_resources,
                    launchable_resources.copy(zone=zone.name))
            else:
                logger.debug('Got unparsed error blocking resources by zone: '
                             f'{e}.')
                _add_to_blocked_resources(
                    blocked_resources,
                    launchable_resources.copy(zone=zone.name))

    @staticmethod
    def _default_handler(blocked_resources: Set['resources_lib.Resources'],
                         launchable_resources: 'resources_lib.Resources',
                         region: 'clouds.Region',
                         zones: Optional[List['clouds.Zone']],
                         error: Exception) -> None:
        """Handles cloud-specific errors and updates the block list."""
        del region  # Unused.
        logger.debug(
            f'Got error(s) in {launchable_resources.cloud}:'
            f'{common_utils.format_exception(error, use_bracket=True)}')
        if zones is None:
            _add_to_blocked_resources(blocked_resources,
                                      launchable_resources.copy(zone=None))
        else:
            for zone in zones:
                _add_to_blocked_resources(
                    blocked_resources,
                    launchable_resources.copy(zone=zone.name))

    @staticmethod
    def update_blocklist_on_error(
            blocked_resources: Set['resources_lib.Resources'],
            launchable_resources: 'resources_lib.Resources',
            region: 'clouds.Region', zones: Optional[List['clouds.Zone']],
            error: Exception) -> None:
        """Handles cloud-specific errors and updates the block list."""
        cloud = launchable_resources.cloud
        handler = getattr(FailoverCloudErrorHandlerV2,
                          f'_{str(cloud).lower()}_handler',
                          FailoverCloudErrorHandlerV2._default_handler)
        handler(blocked_resources, launchable_resources, region, zones, error)


class RetryingVmProvisioner(object):
    """A provisioner that retries different cloud/regions/zones."""

    class ToProvisionConfig:
        """Resources to be provisioned."""

        def __init__(
            self,
            cluster_name: str,
            resources: resources_lib.Resources,
            num_nodes: int,
            prev_cluster_status: Optional[status_lib.ClusterStatus],
            prev_handle: Optional['CloudVmRayResourceHandle'],
            prev_cluster_ever_up: bool,
        ) -> None:
            assert cluster_name is not None, 'cluster_name must be specified.'
            self.cluster_name = cluster_name
            self.resources = resources
            self.num_nodes = num_nodes
            self.prev_cluster_status = prev_cluster_status
            self.prev_handle = prev_handle
            self.prev_cluster_ever_up = prev_cluster_ever_up

    def __init__(self,
                 log_dir: str,
                 dag: 'dag.Dag',
                 optimize_target: 'optimizer.OptimizeTarget',
                 requested_features: Set[clouds.CloudImplementationFeatures],
                 local_wheel_path: pathlib.Path,
                 wheel_hash: str,
                 blocked_resources: Optional[Iterable[
                     resources_lib.Resources]] = None):
        self._blocked_resources: Set[resources_lib.Resources] = set()
        if blocked_resources:
            # blocked_resources is not None and not empty.
            self._blocked_resources.update(blocked_resources)

        self.log_dir = os.path.expanduser(log_dir)
        self._dag = dag
        self._optimize_target = optimize_target
        self._requested_features = requested_features
        self._local_wheel_path = local_wheel_path
        self._wheel_hash = wheel_hash

    def _yield_zones(
            self, to_provision: resources_lib.Resources, num_nodes: int,
            cluster_name: str,
            prev_cluster_status: Optional[status_lib.ClusterStatus],
            prev_cluster_ever_up: bool
    ) -> Iterable[Optional[List[clouds.Zone]]]:
        """Yield zones within the given region to try for provisioning.

        Yields:
            Zones to try for provisioning within the given to_provision.region.
              - None means the cloud does not support zones, but the region does
                offer the requested resources (so the outer loop should issue a
                request to that region).
              - Non-empty list means the cloud supports zones, and the zones
                do offer the requested resources. If a list is yielded, it is
                guaranteed to be non-empty.
              - Nothing yielded means the region does not offer the requested
                resources.
        """
        assert (to_provision.cloud is not None and
                to_provision.region is not None and to_provision.instance_type
                is not None), (to_provision,
                               'cloud, region and instance_type must have been '
                               'set by optimizer')
        cloud = to_provision.cloud
        region = clouds.Region(to_provision.region)
        zones = None

        def _get_previously_launched_zones() -> Optional[List[clouds.Zone]]:
            # When the cluster exists, the to_provision should have been set
            # to the previous cluster's resources.
            zones = [
                clouds.Zone(name=to_provision.zone),
            ] if to_provision.zone is not None else None
            if zones is None:
                # Reuse the zone field in the ray yaml as the
                # prev_resources.zone field may not be set before the previous
                # cluster is launched.
                handle = global_user_state.get_handle_from_cluster_name(
                    cluster_name)
                assert isinstance(handle, CloudVmRayResourceHandle), (
                    'handle should be CloudVmRayResourceHandle (found: '
                    f'{type(handle)}) {cluster_name!r}')
                config = common_utils.read_yaml(handle.cluster_yaml)
                # This is for the case when the zone field is not set in the
                # launched resources in a previous launch (e.g., ctrl-c during
                # launch and multi-node cluster before PR #1700).
                zones_str = config.get('provider', {}).get('availability_zone')
                if zones_str is not None:
                    zones = [
                        clouds.Zone(name=zone) for zone in zones_str.split(',')
                    ]
            return zones

        if prev_cluster_status is not None:
            # If the cluster is previously launched, we should relaunch in the
            # same region and zone.
            zones = _get_previously_launched_zones()

            if prev_cluster_status != status_lib.ClusterStatus.UP:
                logger.info(
                    f'Cluster {cluster_name!r} (status: '
                    f'{prev_cluster_status.value}) was previously launched '
                    f'in {cloud} {region.name}. Relaunching in that region.')
            yield zones

            # If it reaches here: the cluster status in the database gets
            # set to either STOPPED or None, since a launch request was issued
            # but failed, and the provisioning loop (_retry_zones()) stopped the
            # cluster if `cluster_ever_up` is True; or terminated the cluster
            # otherwise.
            if prev_cluster_ever_up:
                message = (f'Failed to launch cluster {cluster_name!r} '
                           f'(previous status: {prev_cluster_status.value}). '
                           'To retry launching the cluster, run: '
                           f'sky start {cluster_name}')
                with ux_utils.print_exception_no_traceback():
                    raise exceptions.ResourcesUnavailableError(message,
                                                               no_failover=True)

            assert (prev_cluster_status == status_lib.ClusterStatus.INIT
                   ), prev_cluster_status
            message = (f'Failed to launch cluster {cluster_name!r} '
                       f'(previous status: {prev_cluster_status.value}) '
                       f'with the original resources: {to_provision}.')
            # We attempted re-launching a previously INIT cluster with the
            # same cloud/region/resources, but failed. Here no_failover=False,
            # so we will retry provisioning it with the current requested
            # resources in the outer loop.
            #
            # This condition can be triggered for previously INIT cluster by
            # (1) launch, after answering prompt immediately ctrl-c;
            # (2) launch again.
            # After (1), the cluster exists with INIT, and may or may not be
            # live.  And if it hits here, it's definitely not alive (because
            # step (2) failed).  Hence it's ok to retry with different
            # cloud/region and with current resources.
            with ux_utils.print_exception_no_traceback():
                raise exceptions.ResourcesUnavailableError(message)

        # If it reaches here, it means the cluster did not exist, as all the
        # cases when the cluster exists have been handled above (either the
        # provision succeeded in the caller and no need to retry, or this
        # function raised an ResourcesUnavailableError).
        for zones in cloud.zones_provision_loop(
                region=to_provision.region,
                num_nodes=num_nodes,
                instance_type=to_provision.instance_type,
                accelerators=to_provision.accelerators,
                use_spot=to_provision.use_spot,
        ):
            if zones is None:
                yield None
            else:
                assert zones, (
                    'Either None or a non-empty list of zones should '
                    'be yielded')
                # Only retry requested region/zones or all if not specified.
                zone_names = [zone.name for zone in zones]
                if not to_provision.valid_on_region_zones(
                        region.name, zone_names):
                    continue
                if to_provision.zone is not None:
                    zones = [clouds.Zone(name=to_provision.zone)]
                yield zones

    def _retry_zones(
        self,
        to_provision: resources_lib.Resources,
        num_nodes: int,
        requested_resources: Set[resources_lib.Resources],
        dryrun: bool,
        stream_logs: bool,
        cluster_name: str,
        cloud_user_identity: Optional[List[str]],
        prev_cluster_status: Optional[status_lib.ClusterStatus],
        prev_handle: Optional['CloudVmRayResourceHandle'],
        prev_cluster_ever_up: bool,
    ) -> Dict[str, Any]:
        """The provision retry loop."""
        style = colorama.Style
        # Get log_path name
        log_path = os.path.join(self.log_dir, 'provision.log')
        log_abs_path = os.path.abspath(log_path)
        if not dryrun:
            os.makedirs(os.path.expanduser(self.log_dir), exist_ok=True)
            os.system(f'touch {log_path}')
        tail_cmd = f'tail -n100 -f {log_path}'
        logger.info('To view detailed progress: '
                    f'{style.BRIGHT}{tail_cmd}{style.RESET_ALL}')

        # Get previous cluster status
        cluster_exists = prev_cluster_status is not None

        assert to_provision.region is not None, (
            to_provision, 'region should have been set by the optimizer.')
        region = clouds.Region(to_provision.region)

        # Optimization - check if user has non-zero quota for
        # the instance type in the target region. If not, fail early
        # instead of trying to provision and failing later.
        try:
            need_provision = to_provision.cloud.check_quota_available(
                to_provision)

        except Exception as e:  # pylint: disable=broad-except
            need_provision = True
            logger.info(f'Error occurred when trying to check quota. '
                        f'Proceeding assuming quotas are available. Error: '
                        f'{common_utils.format_exception(e, use_bracket=True)}')

        if not need_provision:
            # if quota is found to be zero, raise exception and skip to
            # the next region
            if to_provision.use_spot:
                instance_descriptor = 'spot'
            else:
                instance_descriptor = 'on-demand'
            raise exceptions.ResourcesUnavailableError(
                f'{colorama.Fore.YELLOW}Found no quota for '
                f'{to_provision.instance_type} {instance_descriptor} '
                f'instances in region {to_provision.region} '
                f'in {to_provision.cloud}. '
                f'{colorama.Style.RESET_ALL}'
                f'To request quotas, check the instruction: '
                f'https://skypilot.readthedocs.io/en/latest/cloud-setup/quota.html.'  # pylint: disable=line-too-long
            )

        for zones in self._yield_zones(to_provision, num_nodes, cluster_name,
                                       prev_cluster_status,
                                       prev_cluster_ever_up):
            # Filter out zones that are blocked, if any.
            # This optimize the provision loop by skipping zones that are
            # indicated to be unavailable from previous provision attempts.
            # It can happen for the provisioning on GCP, as the
            # yield_region_zones will return zones from a region one by one,
            # but the optimizer that does the filtering will not be involved
            # until the next region.
            if zones is not None:
                remaining_unblocked_zones = copy.deepcopy(zones)
                for zone in zones:
                    for blocked_resources in self._blocked_resources:
                        if to_provision.copy(
                                region=region.name,
                                zone=zone.name).should_be_blocked_by(
                                    blocked_resources):
                            remaining_unblocked_zones.remove(zone)
                            break
                if not remaining_unblocked_zones:
                    # Skip the region if all zones are blocked.
                    continue
                zones = remaining_unblocked_zones

            if zones is None:
                # For clouds that don't have a zone concept or cloud
                # provisioners that do not support zone-based provisioning
                # (e.g., Azure, Lambda).
                zone_str = ''
            else:
                zone_str = ','.join(z.name for z in zones)
                zone_str = f' ({zone_str})'
            try:
                config_dict = backend_utils.write_cluster_config(
                    to_provision,
                    num_nodes,
                    _get_cluster_config_template(to_provision.cloud),
                    cluster_name,
                    self._local_wheel_path,
                    self._wheel_hash,
                    region=region,
                    zones=zones,
                    dryrun=dryrun,
                    keep_launch_fields_in_existing_config=cluster_exists)
            except exceptions.ResourcesUnavailableError as e:
                # Failed due to catalog issue, e.g. image not found, or
                # GPUs are requested in a Kubernetes cluster but the cluster
                # does not have nodes labeled with GPU types.
                logger.info(f'{e}')
                continue
            except exceptions.InvalidCloudConfigs as e:
                # Failed due to invalid user configs in ~/.sky/config.yaml.
                logger.warning(f'{common_utils.format_exception(e)}')
                # We should block the entire cloud if the user config is
                # invalid.
                _add_to_blocked_resources(
                    self._blocked_resources,
                    to_provision.copy(region=None, zone=None))
                raise exceptions.ResourcesUnavailableError(
                    f'Failed to provision on cloud {to_provision.cloud} due to '
                    f'invalid cloud config: {common_utils.format_exception(e)}')
            if dryrun:
                return config_dict
            cluster_config_file = config_dict['ray']

            launched_resources = to_provision.copy(region=region.name)
            if zones and len(zones) == 1:
                launched_resources = launched_resources.copy(zone=zones[0].name)

            prev_cluster_ips, prev_ssh_ports = None, None
            if prev_handle is not None:
                prev_cluster_ips = prev_handle.stable_internal_external_ips
                prev_ssh_ports = prev_handle.stable_ssh_ports
            # Record early, so if anything goes wrong, 'sky status' will show
            # the cluster name and users can appropriately 'sky down'.  It also
            # means a second 'sky launch -c <name>' will attempt to reuse.
            handle = CloudVmRayResourceHandle(
                cluster_name=cluster_name,
                # Backward compatibility will be guaranteed by the underlying
                # backend_utils.write_cluster_config, which gets the cluster
                # name on cloud from the ray yaml file, if the previous cluster
                # exists.
                cluster_name_on_cloud=config_dict['cluster_name_on_cloud'],
                cluster_yaml=cluster_config_file,
                launched_nodes=num_nodes,
                # OK for this to be shown in CLI as status == INIT.
                launched_resources=launched_resources,
                # Use the previous cluster's IPs and ports if available to
                # optimize the case where the cluster is restarted, i.e., no
                # need to query IPs and ports from the cloud provider.
                stable_internal_external_ips=prev_cluster_ips,
                stable_ssh_ports=prev_ssh_ports)
            usage_lib.messages.usage.update_final_cluster_status(
                status_lib.ClusterStatus.INIT)

            # This sets the status to INIT (even for a normal, UP cluster).
            global_user_state.add_or_update_cluster(
                cluster_name,
                cluster_handle=handle,
                requested_resources=requested_resources,
                ready=False,
            )

            global_user_state.set_owner_identity_for_cluster(
                cluster_name, cloud_user_identity)

            if (to_provision.cloud.PROVISIONER_VERSION ==
                    clouds.ProvisionerVersion.SKYPILOT):
                # TODO (suquark): Gradually move the other clouds to
                #  the new provisioner once they are ready.
                assert to_provision.region == region.name, (to_provision,
                                                            region)
                num_nodes = handle.launched_nodes
                try:
                    provision_record = provisioner.bulk_provision(
                        to_provision.cloud,
                        region,
                        zones,
                        provisioner.ClusterName(cluster_name,
                                                handle.cluster_name_on_cloud),
                        num_nodes=num_nodes,
                        cluster_yaml=handle.cluster_yaml,
                        prev_cluster_ever_up=prev_cluster_ever_up,
                        log_dir=self.log_dir)
                    # NOTE: We will handle the logic of '_ensure_cluster_ray_started' #pylint: disable=line-too-long
                    # in 'provision_utils.post_provision_runtime_setup()' in the
                    # caller.
                    resources_vars = (
                        to_provision.cloud.make_deploy_resources_variables(
                            to_provision, handle.cluster_name_on_cloud, region,
                            zones))
                    config_dict['provision_record'] = provision_record
                    config_dict['resources_vars'] = resources_vars
                    config_dict['handle'] = handle
                    return config_dict
                except provision_common.StopFailoverError:
                    with ux_utils.print_exception_no_traceback():
                        raise
                except Exception as e:  # pylint: disable=broad-except
                    # NOTE: We try to cleanup the cluster even if the previous
                    # cluster does not exist. Also we are fast at
                    # cleaning up clusters now if there is no existing node..
                    CloudVmRayBackend().post_teardown_cleanup(
                        handle, terminate=not prev_cluster_ever_up)
                    # TODO(suquark): other clouds may have different zone
                    #  blocking strategy. See '_update_blocklist_on_error'
                    #  for details.
                    FailoverCloudErrorHandlerV2.update_blocklist_on_error(
                        self._blocked_resources, to_provision, region, zones, e)
                    continue
                # NOTE: The code below in the loop should not be reachable
                # with the new provisioner.

            logging_info = {
                'cluster_name': cluster_name,
                'region_name': region.name,
                'zone_str': zone_str,
            }
            status, stdout, stderr, head_internal_ip, head_external_ip = (
                self._gang_schedule_ray_up(to_provision.cloud,
                                           cluster_config_file, handle,
                                           log_abs_path, stream_logs,
                                           logging_info, to_provision.use_spot))

            if status == GangSchedulingStatus.CLUSTER_READY:
                # We must query the IPs from the cloud provider, when the
                # provisioning is done, to make sure the cluster IPs are
                # up-to-date.
                # The staled IPs may be caused by the node being restarted
                # manually or by the cloud provider.
                # Optimize the case where the cluster's head IPs can be parsed
                # from the output of 'ray up'.
                kwargs = {}
                if handle.launched_nodes == 1:
                    kwargs = {
                        'internal_ips': [head_internal_ip],
                        'external_ips': [head_external_ip]
                    }
                handle.update_cluster_ips(max_attempts=_FETCH_IP_MAX_ATTEMPTS,
                                          **kwargs)
                handle.update_ssh_ports(max_attempts=_FETCH_IP_MAX_ATTEMPTS)
                if cluster_exists:
                    # Guard against the case where there's an existing cluster
                    # with ray runtime messed up (e.g., manually killed) by (1)
                    # querying ray status (2) restarting ray if needed.
                    #
                    # The above 'ray up' will not restart it automatically due
                    # to 'ray up # --no-restart' flag.
                    #
                    # NOTE: this is performance sensitive and has been observed
                    # to take 9s. Only do this for existing clusters, not
                    # freshly launched ones (which should have ray runtime
                    # started).
                    self._ensure_cluster_ray_started(handle, log_abs_path)

                config_dict['handle'] = handle
<<<<<<< HEAD
=======
                plural = '' if num_nodes == 1 else 's'
                logger.info(f'{fore.GREEN}Successfully provisioned or found'
                            f' existing VM{plural}.{style.RESET_ALL}')
>>>>>>> 40fa245d
                return config_dict

            # The cluster is not ready. We must perform error recording and/or
            # cleanup.

            # If cluster was ever up, stop it; otherwise terminate.
            terminate_or_stop = not prev_cluster_ever_up
            definitely_no_nodes_launched = False
            if status == GangSchedulingStatus.HEAD_FAILED:
                # ray up failed for the head node.
                definitely_no_nodes_launched = (
                    FailoverCloudErrorHandlerV1.update_blocklist_on_error(
                        self._blocked_resources, to_provision, region, zones,
                        stdout, stderr))
            else:
                # gang scheduling failed.
                assert status == GangSchedulingStatus.GANG_FAILED, status
                # The stdout/stderr of ray up is not useful here, since
                # head node is successfully provisioned.
                definitely_no_nodes_launched = (
                    FailoverCloudErrorHandlerV1.update_blocklist_on_error(
                        self._blocked_resources,
                        to_provision,
                        region,
                        zones=zones,
                        stdout=None,
                        stderr=None))
                # GANG_FAILED means head is up, workers failed.
                assert definitely_no_nodes_launched is False, (
                    definitely_no_nodes_launched)

                # Only log the errors for GANG_FAILED, since HEAD_FAILED may
                # not have created any resources (it can happen however) and
                # HEAD_FAILED can happen in "normal" failover cases.
                logger.error('*** Failed provisioning the cluster. ***')
                terminate_str = ('Terminating'
                                 if terminate_or_stop else 'Stopping')
                logger.error(f'*** {terminate_str} the failed cluster. ***')

            # If these conditions hold, it *should* be safe to skip the cleanup
            # action. This is a UX optimization.
            #
            # We want to skip mainly for VPC/subnets errors thrown during node
            # provider bootstrapping: if users encountered "No VPC with name
            # 'xxx' is found in <region>.", then going ahead to down the
            # non-existent cluster will itself print out a (caught, harmless)
            # error with the same message.  This was found to be
            # confusing. Thus we skip termination.
            skip_cleanup = not cluster_exists and definitely_no_nodes_launched
            if skip_cleanup:
                continue

            # There may exist partial nodes (e.g., head node) so we must
            # terminate or stop before moving on to other regions.
            #
            # NOTE: even HEAD_FAILED could've left a live head node there,
            # so we must terminate/stop here too. E.g., node is up, and ray
            # autoscaler proceeds to setup commands, which may fail:
            #   ERR updater.py:138 -- New status: update-failed
            CloudVmRayBackend().teardown_no_lock(handle,
                                                 terminate=terminate_or_stop)

        if to_provision.zone is not None:
            message = (
                f'Failed to acquire resources in {to_provision.zone}. '
                'Try changing resource requirements or use another zone.')
        elif to_provision.region is not None:
            # For public clouds, provision.region is always set.
            message = ('Failed to acquire resources in all zones in '
                       f'{to_provision.region}. Try changing resource '
                       'requirements or use another region.')
        else:
            message = (f'Failed to acquire resources in {to_provision.cloud}. '
                       'Try changing resource requirements or use another '
                       'cloud provider.')
        # Do not failover to other locations if the cluster was ever up, since
        # the user can have some data on the cluster.
        raise exceptions.ResourcesUnavailableError(
            message, no_failover=prev_cluster_ever_up)

    # TODO(suquark): Deprecate this method
    # once the `provision_utils` is adopted for all the clouds.
    @timeline.event
    def _gang_schedule_ray_up(
        self, to_provision_cloud: clouds.Cloud, cluster_config_file: str,
        cluster_handle: 'backends.CloudVmRayResourceHandle', log_abs_path: str,
        stream_logs: bool, logging_info: dict, use_spot: bool
    ) -> Tuple[GangSchedulingStatus, str, str, Optional[str], Optional[str]]:
        """Provisions a cluster via 'ray up' and wait until fully provisioned.

        Returns:
            (GangSchedulingStatus; stdout; stderr;
                optional head_internal_ip; optional head_external_ip).
        """
        # FIXME(zhwu,zongheng): ray up on multiple nodes ups the head node then
        # waits for all workers; turn it into real gang scheduling.
        # FIXME: refactor code path to remove use of stream_logs
        del stream_logs

        def ray_up():
            # Runs `ray up <kwargs>` with our monkey-patched launch hash
            # calculation. See the monkey patch file for why.
            #
            # NOTE: --no-restart solves the following bug.  Without it, if 'ray
            # up' (sky launch) twice on a cluster with >1 node, the worker node
            # gets disconnected/killed by ray autoscaler; the whole task will
            # just freeze.  (Doesn't affect 1-node clusters.)  With this flag,
            # ray processes no longer restart and this bug doesn't show.
            # Downside is existing tasks on the cluster will keep running
            # (which may be ok with the semantics of 'sky launch' twice).
            # Tracked in https://github.com/ray-project/ray/issues/20402.
            # Ref: https://github.com/ray-project/ray/blob/releases/2.4.0/python/ray/autoscaler/sdk/sdk.py#L16-L49  # pylint: disable=line-too-long
            script_path = write_ray_up_script_with_patched_launch_hash_fn(
                cluster_config_file, ray_up_kwargs={'no_restart': True})

            # Redirect stdout/err to the file and streaming (if stream_logs).
            # With stdout/err redirected, 'ray up' will have no color and
            # different order from directly running in the console. The
            # `--log-style` and `--log-color` flags do not work. To reproduce,
            # `ray up --log-style pretty --log-color true | tee tmp.out`.
            returncode, stdout, stderr = log_lib.run_with_log(
                [sys.executable, script_path],
                log_abs_path,
                stream_logs=False,
                start_streaming_at='Shared connection to',
                line_processor=log_utils.RayUpLineProcessor(),
                # Reduce BOTO_MAX_RETRIES from 12 to 5 to avoid long hanging
                # time during 'ray up' if insufficient capacity occurs.
                env=dict(
                    os.environ,
                    BOTO_MAX_RETRIES='5',
                    # Use environment variables to disable the ray usage collection
                    # (to avoid overheads and potential issues with the usage)
                    # as sdk does not take the argument for disabling the usage
                    # collection.
                    RAY_USAGE_STATS_ENABLED='0'),
                require_outputs=True,
                # Disable stdin to avoid ray outputs mess up the terminal with
                # misaligned output when multithreading/multiprocessing are used
                # Refer to: https://github.com/ray-project/ray/blob/d462172be7c5779abf37609aed08af112a533e1e/python/ray/autoscaler/_private/subprocess_output_util.py#L264  # pylint: disable=line-too-long
                stdin=subprocess.DEVNULL)
            return returncode, stdout, stderr

        region_name = logging_info['region_name']
        zone_str = logging_info['zone_str']
        style = colorama.Style
        if isinstance(to_provision_cloud, clouds.Kubernetes):
            logger.info(f'{style.BRIGHT}Launching on {to_provision_cloud} '
                        f'{style.RESET_ALL}')
        else:
            logger.info(f'{style.BRIGHT}Launching on {to_provision_cloud} '
                        f'{region_name}{style.RESET_ALL}{zone_str}')
        start = time.time()

        # Edge case: /tmp/ray does not exist, so autoscaler can't create/store
        # cluster lock and cluster state.
        os.makedirs('/tmp/ray', exist_ok=True)

        # Launch the cluster with ray up

        # Retry if the any of the following happens:
        # 1. Failed due to timeout when fetching head node for Azure.
        # 2. Failed due to file mounts, because it is probably has too
        # many ssh connections and can be fixed by retrying.
        # This is required when using custom image for GCP.
        def need_ray_up(
                ray_up_return_value: Optional[Tuple[int, str, str]]) -> bool:

            # Indicates the first ray up.
            if ray_up_return_value is None:
                return True

            returncode, stdout, stderr = ray_up_return_value
            if returncode == 0:
                return False

            if isinstance(to_provision_cloud, clouds.Azure):
                if 'Failed to invoke the Azure CLI' in stderr:
                    logger.info(
                        'Retrying head node provisioning due to Azure CLI '
                        'issues.')
                    return True
                if ('Head node fetch timed out. Failed to create head node.'
                        in stderr):
                    logger.info(
                        'Retrying head node provisioning due to head fetching '
                        'timeout.')
                    return True

            if isinstance(to_provision_cloud, clouds.Lambda):
                if 'Your API requests are being rate limited.' in stderr:
                    logger.info(
                        'Retrying due to Lambda API rate limit exceeded.')
                    return True

            if 'rsync: command not found' in stderr:
                logger.info('Skipping retry due to `rsync` not found in '
                            'the specified image.')
                return False

            if ('Processing file mounts' in stdout and
                    'Running setup commands' not in stdout and
                    'Failed to setup head node.' in stderr):
                logger.info(
                    'Retrying runtime setup due to ssh connection issue.')
                return True

            if ('ConnectionResetError: [Errno 54] Connection reset by peer'
                    in stderr):
                logger.info('Retrying due to Connection reset by peer.')
                return True
            return False

        retry_cnt = 0
        ray_up_return_value = None
        # 5 seconds to 180 seconds. We need backoff for e.g., rate limit per
        # minute errors.
        backoff = common_utils.Backoff(initial_backoff=5,
                                       max_backoff_factor=180 // 5)
        while (retry_cnt < _MAX_RAY_UP_RETRY and
               need_ray_up(ray_up_return_value)):
            retry_cnt += 1
            if retry_cnt > 1:
                sleep = backoff.current_backoff()
                logger.info(
                    'Retrying launching in {:.1f} seconds.'.format(sleep))
                time.sleep(sleep)
            ray_up_return_value = ray_up()

        assert ray_up_return_value is not None
        returncode, stdout, stderr = ray_up_return_value

        logger.debug(f'`ray up` takes {time.time() - start:.1f} seconds with '
                     f'{retry_cnt} retries.')
        if returncode != 0:
            return GangSchedulingStatus.HEAD_FAILED, stdout, stderr, None, None

        # Only 1 node or head node provisioning failure.
        if cluster_handle.launched_nodes == 1 and returncode == 0:
            # Optimization: Try parse head ip from 'ray up' stdout.
            # Last line looks like: 'ssh ... <user>@<public head_ip>\n'
            position = stdout.rfind('@')
            # Use a regex to extract the IP address.
            external_ip_list = re.findall(backend_utils.IP_ADDR_REGEX,
                                          stdout[position + 1:])
            head_internal_ip, head_external_ip = None, None
            if len(external_ip_list) == 1:
                head_external_ip = external_ip_list[0]

            # Optimization: Try parse internal head ip from 'ray start' stdout.
            # The line looks like: 'Local node IP: <internal head_ip>\n'
            position = stdout.rfind('Local node IP')
            line = stdout[position:].partition('\n')[0]
            internal_ip_list = re.findall(backend_utils.IP_ADDR_REGEX,
                                          common_utils.remove_color(line))
            if len(internal_ip_list) == 1:
                head_internal_ip = internal_ip_list[0]

            logger.debug(f'Get head ips from ray up stdout: {head_internal_ip} '
                         f'{head_external_ip}')
            return (GangSchedulingStatus.CLUSTER_READY, stdout, stderr,
                    head_internal_ip, head_external_ip)

        # All code below is handling num_nodes > 1.
        provision_str = ('Successfully provisioned or found existing head '
                         'instance.')
        logger.info(f'{style.BRIGHT}{provision_str} '
                    f'Waiting for workers.{style.RESET_ALL}')

        # FIXME(zongheng): the below requires ray processes are up on head. To
        # repro it failing: launch a 2-node cluster, log into head and ray
        # stop, then launch again.
        cluster_ready = backend_utils.wait_until_ray_cluster_ready(
            cluster_config_file,
            num_nodes=cluster_handle.launched_nodes,
            log_path=log_abs_path,
            nodes_launching_progress_timeout=_NODES_LAUNCHING_PROGRESS_TIMEOUT[
                type(to_provision_cloud)])
        if cluster_ready:
            cluster_status = GangSchedulingStatus.CLUSTER_READY
            # ray up --no-restart again with upscaling_speed=0 after cluster is
            # ready to ensure cluster will not scale up after preemption (spot).
            # Skip for non-spot as this takes extra time to provision (~1min).
            if use_spot:
                ray_config = common_utils.read_yaml(cluster_config_file)
                ray_config['upscaling_speed'] = 0
                common_utils.dump_yaml(cluster_config_file, ray_config)
                start = time.time()
                returncode, stdout, stderr = ray_up()
                logger.debug(
                    f'Upscaling reset takes {time.time() - start} seconds.')
                if returncode != 0:
                    return (GangSchedulingStatus.GANG_FAILED, stdout, stderr,
                            None, None)
        else:
            cluster_status = GangSchedulingStatus.GANG_FAILED

        # Do not need stdout/stderr if gang scheduling failed.
        # gang_succeeded = False, if head OK, but workers failed.
        return cluster_status, '', '', None, None

    def _ensure_cluster_ray_started(self, handle: 'CloudVmRayResourceHandle',
                                    log_abs_path) -> None:
        """Ensures ray processes are up on a just-provisioned cluster."""
        if handle.launched_nodes > 1:
            # FIXME(zongheng): this has NOT been tested with multinode
            # clusters; mainly because this function will not be reached in
            # that case.  See #140 for details.  If it were reached, the
            # following logic might work:
            #   - get all node ips
            #   - for all nodes: ray stop
            #   - ray up --restart-only
            return
        backend = CloudVmRayBackend()

        returncode, output, _ = backend.run_on_head(
            handle,
            instance_setup.RAY_STATUS_WITH_SKY_RAY_PORT_COMMAND,
            require_outputs=True)
        while returncode == 0 and 'No cluster status' in output:
            # Retry until ray status is ready. This is to avoid the case where
            # ray cluster is just started but the ray status is not ready yet.
            logger.info('Waiting for ray cluster to be ready remotely.')
            time.sleep(1)
            returncode, output, _ = backend.run_on_head(
                handle,
                instance_setup.RAY_STATUS_WITH_SKY_RAY_PORT_COMMAND,
                require_outputs=True)
        if returncode == 0:
            return
        backend.run_on_head(handle, 'ray stop')

        # Runs `ray up <kwargs>` with our monkey-patched launch hash
        # calculation. See the monkey patch file for why.
        script_path = write_ray_up_script_with_patched_launch_hash_fn(
            handle.cluster_yaml, ray_up_kwargs={'restart_only': True})
        log_lib.run_with_log(
            [sys.executable, script_path],
            log_abs_path,
            stream_logs=False,
            # Use environment variables to disable the ray usage collection
            # (to avoid overheads and potential issues with the usage)
            # as sdk does not take the argument for disabling the usage
            # collection.
            env=dict(os.environ, RAY_USAGE_STATS_ENABLED='0'),
            # Disable stdin to avoid ray outputs mess up the terminal with
            # misaligned output when multithreading/multiprocessing is used.
            # Refer to: https://github.com/ray-project/ray/blob/d462172be7c5779abf37609aed08af112a533e1e/python/ray/autoscaler/_private/subprocess_output_util.py#L264 # pylint: disable=line-too-long
            stdin=subprocess.DEVNULL)

    @timeline.event
    def provision_with_retries(
        self,
        task: task_lib.Task,
        to_provision_config: ToProvisionConfig,
        dryrun: bool,
        stream_logs: bool,
    ) -> Dict[str, Any]:
        """Provision with retries for all launchable resources."""
        cluster_name = to_provision_config.cluster_name
        to_provision = to_provision_config.resources
        num_nodes = to_provision_config.num_nodes
        prev_cluster_status = to_provision_config.prev_cluster_status
        prev_handle = to_provision_config.prev_handle
        prev_cluster_ever_up = to_provision_config.prev_cluster_ever_up
        launchable_retries_disabled = (self._dag is None or
                                       self._optimize_target is None)

        failover_history: List[Exception] = list()

        style = colorama.Style
        # Retrying launchable resources.
        while True:
            try:
                # Recheck cluster name as the 'except:' block below may
                # change the cloud assignment.
                common_utils.check_cluster_name_is_valid(cluster_name)
                if dryrun:
                    cloud_user = None
                else:
                    cloud_user = to_provision.cloud.get_current_user_identity()
                # Skip if to_provision.cloud does not support requested features
                to_provision.cloud.check_features_are_supported(
                    to_provision, self._requested_features)

                config_dict = self._retry_zones(
                    to_provision,
                    num_nodes,
                    requested_resources=set(task.resources),
                    dryrun=dryrun,
                    stream_logs=stream_logs,
                    cluster_name=cluster_name,
                    cloud_user_identity=cloud_user,
                    prev_cluster_status=prev_cluster_status,
                    prev_handle=prev_handle,
                    prev_cluster_ever_up=prev_cluster_ever_up)
                if dryrun:
                    return config_dict
            except (exceptions.InvalidClusterNameError,
                    exceptions.NotSupportedError,
                    exceptions.CloudUserIdentityError) as e:
                # InvalidClusterNameError: cluster name is invalid,
                # NotSupportedError: cloud does not support requested features,
                # CloudUserIdentityError: cloud user identity is invalid.
                # The exceptions above should be applicable to the whole
                # cloud, so we do add the cloud to the blocked resources.
                logger.warning(common_utils.format_exception(e))
                _add_to_blocked_resources(
                    self._blocked_resources,
                    resources_lib.Resources(cloud=to_provision.cloud))
                failover_history.append(e)
            except exceptions.ResourcesUnavailableError as e:
                failover_history.append(e)
                if e.no_failover:
                    raise e.with_failover_history(failover_history)
                if launchable_retries_disabled:
                    logger.warning(
                        'DAG and optimize_target needs to be registered first '
                        'to enable cross-cloud retry. '
                        'To fix, call backend.register_info(dag=dag, '
                        'optimize_target=sky.OptimizeTarget.COST)')
                    raise e.with_failover_history(failover_history)

                logger.warning(common_utils.format_exception(e))
            else:
                # Provisioning succeeded.
                break

            if to_provision.zone is None:
                region_or_zone_str = str(to_provision.region)
            else:
                region_or_zone_str = str(to_provision.zone)
            logger.warning(f'\n{style.BRIGHT}Provision failed for {num_nodes}x '
                           f'{to_provision} in {region_or_zone_str}. '
                           f'Trying other locations (if any).{style.RESET_ALL}')
            if prev_cluster_status is None:
                # Add failed resources to the blocklist, only when it
                # is in fallback mode.
                _add_to_blocked_resources(self._blocked_resources, to_provision)
            else:
                # If we reach here, it means that the existing cluster must have
                # a previous status of INIT, because other statuses (UP,
                # STOPPED) will not trigger the failover due to `no_failover`
                # flag; see _yield_zones(). Also, the cluster should have been
                # terminated by _retry_zones().
                assert (prev_cluster_status == status_lib.ClusterStatus.INIT
                       ), prev_cluster_status
                assert global_user_state.get_handle_from_cluster_name(
                    cluster_name) is None, cluster_name
                logger.info('Retrying provisioning with requested resources '
                            f'{task.num_nodes}x {task.resources}')
                # Retry with the current, potentially "smaller" resources:
                # to_provision == the current new resources (e.g., V100:1),
                # which may be "smaller" than the original (V100:8).
                # num_nodes is not part of a Resources so must be updated
                # separately.
                num_nodes = task.num_nodes
                prev_cluster_status = None
                prev_handle = None

            # Set to None so that sky.optimize() will assign a new one
            # (otherwise will skip re-optimizing this task).
            # TODO: set all remaining tasks' best_resources to None.
            task.best_resources = None
            try:
                self._dag = sky.optimize(
                    self._dag,
                    minimize=self._optimize_target,
                    blocked_resources=self._blocked_resources)
            except exceptions.ResourcesUnavailableError as e:
                # Optimizer failed to find a feasible resources for the task,
                # either because the previous failovers have blocked all the
                # possible resources or the requested resources is too
                # restrictive. If we reach here, our failover logic finally
                # ends here.
                raise e.with_failover_history(failover_history)
            to_provision = task.best_resources
            assert task in self._dag.tasks, 'Internal logic error.'
            assert to_provision is not None, task
        return config_dict


class CloudVmRayResourceHandle(backends.backend.ResourceHandle):
    """A pickle-able handle to a cluster created by CloudVmRayBackend.

    The handle object will last for the whole lifecycle of the cluster.

    - (required) Cluster name.
    - (required) Cluster name on cloud (different from the cluster name, as we
        append user hash to avoid conflict b/t multiple users in the same
        organization/account, and truncate the name for length limit). See
        design_docs/cluster_name.md for details.
    - (required) Path to a cluster.yaml file.
    - (optional) A cached head node public IP.  Filled in after a
        successful provision().
    - (optional) A cached stable list of (internal IP, external IP) tuples
        for all nodes in a cluster. Filled in after successful task execution.
    - (optional) Launched num nodes
    - (optional) Launched resources
    - (optional) Docker user name
    - (optional) If TPU(s) are managed, a path to a deletion script.
    """
    # Bump if any fields get added/removed/changed, and add backward
    # compaitibility logic in __setstate__.
    _VERSION = 7

    def __init__(
            self,
            *,
            cluster_name: str,
            cluster_name_on_cloud: str,
            cluster_yaml: str,
            launched_nodes: int,
            launched_resources: resources_lib.Resources,
            stable_internal_external_ips: Optional[List[Tuple[str,
                                                              str]]] = None,
            stable_ssh_ports: Optional[List[int]] = None,
            # The following 2 fields are deprecated. SkyPilot new provisioner
            # API handles the TPU node creation/deletion.
            # Backward compatibility for TPU nodes created before #2943.
            # TODO (zhwu): Remove this after 0.6.0.
            tpu_create_script: Optional[str] = None,
            tpu_delete_script: Optional[str] = None) -> None:
        self._version = self._VERSION
        self.cluster_name = cluster_name
        self.cluster_name_on_cloud = cluster_name_on_cloud
        self._cluster_yaml = cluster_yaml.replace(os.path.expanduser('~'), '~',
                                                  1)
        # List of (internal_ip, feasible_ip) tuples for all the nodes in the
        # cluster, sorted by the feasible ips. The feasible ips can be either
        # internal or external ips, depending on the use_internal_ips flag.
        self.stable_internal_external_ips = stable_internal_external_ips
        self.stable_ssh_ports = stable_ssh_ports
        self.launched_nodes = launched_nodes
        self.launched_resources = launched_resources
        self.docker_user: Optional[str] = None
        self.ssh_user: Optional[str] = None
        # Deprecated. SkyPilot new provisioner API handles the TPU node
        # creation/deletion.
        # Backward compatibility for TPU nodes created before #2943.
        # TODO (zhwu): Remove this after 0.6.0.
        self.tpu_create_script = tpu_create_script
        self.tpu_delete_script = tpu_delete_script

    def __repr__(self):
        return (f'ResourceHandle('
                f'\n\tcluster_name={self.cluster_name},'
                f'\n\tcluster_name_on_cloud={self.cluster_name_on_cloud},'
                f'\n\thead_ip={self.head_ip},'
                '\n\tstable_internal_external_ips='
                f'{self.stable_internal_external_ips},'
                '\n\tstable_ssh_ports='
                f'{self.stable_ssh_ports},'
                '\n\tcluster_yaml='
                f'{self.cluster_yaml}, '
                f'\n\tlaunched_resources={self.launched_nodes}x '
                f'{self.launched_resources}, '
                f'\n\tdocker_user={self.docker_user},'
                f'\n\tssh_user={self.ssh_user},'
                # TODO (zhwu): Remove this after 0.6.0.
                f'\n\ttpu_create_script={self.tpu_create_script}, '
                f'\n\ttpu_delete_script={self.tpu_delete_script})')

    def get_cluster_name(self):
        return self.cluster_name

    def _use_internal_ips(self):
        """Returns whether to use internal IPs for SSH connections."""
        # Directly load the `use_internal_ips` flag from the cluster yaml
        # instead of `skypilot_config` as the latter can be changed after the
        # cluster is UP.
        return common_utils.read_yaml(self.cluster_yaml).get(
            'provider', {}).get('use_internal_ips', False)

    def _update_cluster_region(self):
        """Update the region in handle.launched_resources.

        This is for backward compatibility to handle the clusters launched
        long before. We should remove this after 0.6.0.
        """
        if self.launched_resources.region is not None:
            return

        config = common_utils.read_yaml(self.cluster_yaml)
        provider = config['provider']
        cloud = self.launched_resources.cloud
        if cloud.is_same_cloud(clouds.Azure()):
            region = provider['location']
        elif cloud.is_same_cloud(clouds.GCP()) or cloud.is_same_cloud(
                clouds.AWS()):
            region = provider['region']

        self.launched_resources = self.launched_resources.copy(region=region)

    def update_ssh_ports(self, max_attempts: int = 1) -> None:
        """Fetches and sets the SSH ports for the cluster nodes.

        Use this method to use any cloud-specific port fetching logic.
        """
        del max_attempts  # Unused.
        if isinstance(self.launched_resources.cloud, clouds.RunPod):
            cluster_info = provision_lib.get_cluster_info(
                str(self.launched_resources.cloud).lower(),
                region=self.launched_resources.region,
                cluster_name_on_cloud=self.cluster_name_on_cloud,
                provider_config=None)
            self.stable_ssh_ports = cluster_info.get_ssh_ports()
            return

        head_ssh_port = 22
        self.stable_ssh_ports = (
            [head_ssh_port] + [22] *
            (self.num_ips_per_node * self.launched_nodes - 1))

    def update_cluster_ips(
            self,
            max_attempts: int = 1,
            internal_ips: Optional[List[Optional[str]]] = None,
            external_ips: Optional[List[Optional[str]]] = None) -> None:
        """Updates the cluster IPs cached in the handle.

        We cache the cluster IPs in the handle to avoid having to retrieve
        them from the cloud provider every time we need them. This method
        updates the cached IPs.

        Optimizations:
            1) If the external IPs are provided (e.g. from the provision logs),
                we use them instead of retrieving them from the cloud provider.
            2) If the cached external IPs match the provided (fetched) external
                IPs, we don't need to update the internal IPs.
            3) If the internal IPs are provided (e.g. from the provision logs),
                we use them instead of retrieving them from the cloud provider.

        Args:
            max_attempts: The maximum number of attempts to get the head IP.
            internal_ips: The internal IPs to use for the cluster. It is an
                optimization to avoid retrieving the internal IPs from the
                cloud provider. Typically, it can be parsed from the provision
                logs.
            external_ips: The external IPs to use for the cluster. Similar to
                internal_ips, it is an optimization to avoid retrieving the
                external IPs from the cloud provider.

        Raises:
            exceptions.FetchIPError: if we failed to get the IPs. e.reason is
                HEAD or WORKER.
        """

        def is_provided_ips_valid(ips: Optional[List[Optional[str]]]) -> bool:
            return (ips is not None and
                    len(ips) == self.num_ips_per_node * self.launched_nodes and
                    all(ip is not None for ip in ips))

        use_internal_ips = self._use_internal_ips()

        # cluster_feasible_ips is the list of IPs of the nodes in the cluster
        # which can be used to connect to the cluster. It is a list of external
        # IPs if the cluster is assigned public IPs, otherwise it is a list of
        # internal IPs.
        cluster_feasible_ips: List[str]
        if is_provided_ips_valid(external_ips):
            logger.debug(f'Using provided external IPs: {external_ips}')
            cluster_feasible_ips = typing.cast(List[str], external_ips)
        else:
            cluster_feasible_ips = backend_utils.get_node_ips(
                self.cluster_yaml,
                self.launched_nodes,
                head_ip_max_attempts=max_attempts,
                worker_ip_max_attempts=max_attempts,
                get_internal_ips=use_internal_ips)

        if self.cached_external_ips == cluster_feasible_ips:
            logger.debug('Skipping the fetching of internal IPs as the cached '
                         'external IPs matches the newly fetched ones.')
            # Optimization: If the cached external IPs are the same as the
            # retrieved feasible IPs, then we can skip retrieving internal
            # IPs since the cached IPs are up-to-date.
            return
        logger.debug(
            'Cached external IPs do not match with the newly fetched ones: '
            f'cached ({self.cached_external_ips}), new ({cluster_feasible_ips})'
        )

        if use_internal_ips:
            # Optimization: if we know use_internal_ips is True (currently
            # only exposed for AWS and GCP), then our provisioner is guaranteed
            # to not assign public IPs, thus the first list of IPs returned
            # above are already private IPs. So skip the second query.
            cluster_internal_ips = list(cluster_feasible_ips)
        elif is_provided_ips_valid(internal_ips):
            logger.debug(f'Using provided internal IPs: {internal_ips}')
            cluster_internal_ips = typing.cast(List[str], internal_ips)
        else:
            cluster_internal_ips = backend_utils.get_node_ips(
                self.cluster_yaml,
                self.launched_nodes,
                head_ip_max_attempts=max_attempts,
                worker_ip_max_attempts=max_attempts,
                get_internal_ips=True)

        assert len(cluster_feasible_ips) == len(cluster_internal_ips), (
            f'Cluster {self.cluster_name!r}:'
            f'Expected same number of internal IPs {cluster_internal_ips}'
            f' and external IPs {cluster_feasible_ips}.')

        # List of (internal_ip, feasible_ip) tuples for all the nodes in the
        # cluster, sorted by the feasible ips. The feasible ips can be either
        # internal or external ips, depending on the use_internal_ips flag.
        internal_external_ips: List[Tuple[str, str]] = list(
            zip(cluster_internal_ips, cluster_feasible_ips))

        # Ensure head node is the first element, then sort based on the
        # external IPs for stableness
        stable_internal_external_ips = [internal_external_ips[0]] + sorted(
            internal_external_ips[1:], key=lambda x: x[1])
        self.stable_internal_external_ips = stable_internal_external_ips

    @functools.lru_cache()
    def get_command_runners(
            self,
            avoid_ssh_control: bool = False
    ) -> List[command_runner.CommandRunner]:
        """Returns a list of command runners for the cluster."""
        ssh_credentials = backend_utils.ssh_credential_from_yaml(
            self.cluster_yaml, self.docker_user, self.ssh_user)
        if avoid_ssh_control:
            ssh_credentials.pop('ssh_control_name', None)
        command_runner_type = provision_lib.get_command_runner_type(
            str(self.launched_resources.cloud).lower())
        logger.debug(f'Using command runner type: {command_runner_type} for '
                     f'cloud {self.launched_resources.cloud}')
        if (clouds.ProvisionerVersion.RAY_PROVISIONER_SKYPILOT_TERMINATOR >=
                self.launched_resources.cloud.PROVISIONER_VERSION or
                command_runner_type == command_runner.SSHCommandRunner):
            ip_list = self.external_ips()
            port_list = self.external_ssh_ports()
            runners = command_runner.SSHCommandRunner.make_runner_list(
                zip(ip_list, port_list), **ssh_credentials)
            return runners
        provider_name = str(self.launched_resources.cloud).lower()
        config = common_utils.read_yaml(self.cluster_yaml)
        cluster_info = provision_lib.get_cluster_info(
            provider_name,
            region=self.launched_resources.region,
            cluster_name_on_cloud=self.cluster_name_on_cloud,
            provider_config=config.get('provider', None))
        runners = provision_lib.get_command_runners(provider_name, cluster_info,
                                                    **ssh_credentials)
        return runners

    @property
    def cached_internal_ips(self) -> Optional[List[str]]:
        if self.stable_internal_external_ips is not None:
            return [ips[0] for ips in self.stable_internal_external_ips]
        return None

    def internal_ips(self,
                     max_attempts: int = _FETCH_IP_MAX_ATTEMPTS) -> List[str]:
        internal_ips = self.cached_internal_ips
        if internal_ips is not None:
            return internal_ips
        self.update_cluster_ips(max_attempts=max_attempts)
        internal_ips = self.cached_internal_ips
        assert internal_ips is not None, 'update_cluster_ips failed.'
        return internal_ips

    @property
    def cached_external_ips(self) -> Optional[List[str]]:
        if self.stable_internal_external_ips is not None:
            return [ips[1] for ips in self.stable_internal_external_ips]
        return None

    def external_ips(self,
                     max_attempts: int = _FETCH_IP_MAX_ATTEMPTS) -> List[str]:
        external_ips = self.cached_external_ips
        if external_ips is not None:
            return external_ips
        self.update_cluster_ips(max_attempts=max_attempts)
        external_ips = self.cached_external_ips
        assert external_ips is not None, 'update_cluster_ips failed.'
        return external_ips

    @property
    def cached_external_ssh_ports(self) -> Optional[List[int]]:
        if self.stable_ssh_ports is not None:
            return self.stable_ssh_ports
        return None

    def external_ssh_ports(self,
                           max_attempts: int = _FETCH_IP_MAX_ATTEMPTS
                          ) -> List[int]:
        cached_ssh_ports = self.cached_external_ssh_ports
        if cached_ssh_ports is not None:
            return cached_ssh_ports
        self.update_ssh_ports(max_attempts=max_attempts)
        cached_ssh_ports = self.cached_external_ssh_ports
        assert cached_ssh_ports is not None, 'update_ssh_ports failed.'
        return cached_ssh_ports

    def get_hourly_price(self) -> float:
        hourly_cost = (self.launched_resources.get_cost(3600) *
                       self.launched_nodes)
        return hourly_cost

    def setup_docker_user(self, cluster_config_file: str):
        ip_list = self.external_ips()
        assert ip_list is not None
        docker_user = backend_utils.get_docker_user(ip_list[0],
                                                    cluster_config_file)
        self.docker_user = docker_user

    @property
    def cluster_yaml(self):
        return os.path.expanduser(self._cluster_yaml)

    @property
    def head_ip(self):
        external_ips = self.cached_external_ips
        if external_ips is not None:
            return external_ips[0]
        return None

    @property
    def head_ssh_port(self):
        external_ssh_ports = self.cached_external_ssh_ports
        if external_ssh_ports:
            return external_ssh_ports[0]
        return None

    @property
    def num_ips_per_node(self) -> int:
        """Returns number of IPs per node in the cluster, handling TPU Pod."""
        is_tpu_vm_pod = gcp_utils.is_tpu_vm_pod(self.launched_resources)
        if is_tpu_vm_pod:
            num_ips = gcp_utils.get_num_tpu_devices(self.launched_resources)
        else:
            num_ips = 1
        return num_ips

    def __setstate__(self, state):
        self._version = self._VERSION

        version = state.pop('_version', None)
        if version is None:
            version = -1
            state.pop('cluster_region', None)
        if version < 2:
            state['_cluster_yaml'] = state.pop('cluster_yaml')
        if version < 3:
            head_ip = state.pop('head_ip', None)
            state['stable_internal_external_ips'] = None
        if version < 4:
            # Version 4 adds self.stable_ssh_ports for Kubernetes support
            state['stable_ssh_ports'] = None
        if version < 5:
            state['docker_user'] = None

        if version < 6:
            state['cluster_name_on_cloud'] = state['cluster_name']

        if version < 7:
            self.ssh_user = None

        self.__dict__.update(state)

        # Because the update_cluster_ips and update_ssh_ports
        # functions use the handle, we call it on the current instance
        # after the state is updated.
        if version < 3 and head_ip is not None:
            try:
                self.update_cluster_ips()
            except exceptions.FetchIPError:
                # This occurs when an old cluster from was autostopped,
                # so the head IP in the database is not updated.
                pass
        if version < 4:
            self.update_ssh_ports()

        self._update_cluster_region()


class CloudVmRayBackend(backends.Backend['CloudVmRayResourceHandle']):
    """Backend: runs on cloud virtual machines, managed by Ray.

    Changing this class may also require updates to:
      * Cloud providers' templates under config/
      * Cloud providers' implementations under clouds/
    """

    NAME = 'cloudvmray'

    # Backward compatibility, with the old name of the handle.
    ResourceHandle = CloudVmRayResourceHandle  # pylint: disable=invalid-name

    def __init__(self):
        self.run_timestamp = backend_utils.get_run_timestamp()
        # NOTE: do not expanduser() here, as this '~/...' path is used for
        # remote as well to be expanded on the remote side.
        self.log_dir = os.path.join(constants.SKY_LOGS_DIRECTORY,
                                    self.run_timestamp)
        # Do not make directories to avoid create folder for commands that
        # do not need it (`sky status`, `sky logs` ...)
        # os.makedirs(self.log_dir, exist_ok=True)

        self._dag = None
        self._optimize_target = None
        self._requested_features = set()

        # Command for running the setup script. It is only set when the
        # setup needs to be run outside the self._setup() and as part of
        # a job (--detach-setup).
        self._setup_cmd = None

    # --- Implementation of Backend APIs ---

    def register_info(self, **kwargs) -> None:
        self._dag = kwargs.pop('dag', self._dag)
        self._optimize_target = kwargs.pop(
            'optimize_target',
            self._optimize_target) or optimizer.OptimizeTarget.COST
        self._requested_features = kwargs.pop('requested_features',
                                              self._requested_features)
        assert len(kwargs) == 0, f'Unexpected kwargs: {kwargs}'

    def check_resources_fit_cluster(
        self,
        handle: CloudVmRayResourceHandle,
        task: task_lib.Task,
        check_ports: bool = False,
    ) -> resources_lib.Resources:
        """Check if resources requested by the task fit the cluster.

        The resources requested by the task should be smaller than the existing
        cluster.
        If multiple resources are specified, this checking will pass when
        at least one resource fits the cluster.

        Raises:
            exceptions.ResourcesMismatchError: If the resources in the task
                does not match the existing cluster.
        """

        launched_resources = handle.launched_resources
        cluster_name = handle.cluster_name

        # Usage Collection:
        usage_lib.messages.usage.update_cluster_resources(
            handle.launched_nodes, launched_resources)
        record = global_user_state.get_cluster_from_name(cluster_name)
        if record is not None:
            usage_lib.messages.usage.update_cluster_status(record['status'])

        # Backward compatibility: the old launched_resources without region info
        # was handled by ResourceHandle._update_cluster_region.
        assert launched_resources.region is not None, handle

        mismatch_str = (f'To fix: specify a new cluster name, or down the '
                        f'existing cluster first: sky down {cluster_name}')
        valid_resource = None
        requested_resource_list = []
        for resource in task.resources:
            if (task.num_nodes <= handle.launched_nodes and
                    resource.less_demanding_than(
                        launched_resources,
                        requested_num_nodes=task.num_nodes,
                        check_ports=check_ports)):
                valid_resource = resource
                break
            else:
                requested_resource_list.append(f'{task.num_nodes}x {resource}')

        if valid_resource is None:
            for example_resource in task.resources:
                if (example_resource.region is not None and
                        example_resource.region != launched_resources.region):
                    with ux_utils.print_exception_no_traceback():
                        raise exceptions.ResourcesMismatchError(
                            f'Task requested resources {example_resource} in region '  # pylint: disable=line-too-long
                            f'{example_resource.region!r}'
                            ', but the existing cluster '
                            f'is in region {launched_resources.region!r}.')
                if (example_resource.zone is not None and
                        example_resource.zone != launched_resources.zone):
                    zone_str = (f'is in zone {launched_resources.zone!r}.'
                                if launched_resources.zone is not None else
                                'does not have zone specified.')
                    with ux_utils.print_exception_no_traceback():
                        raise exceptions.ResourcesMismatchError(
                            f'Task requested resources {example_resource} in zone '  # pylint: disable=line-too-long
                            f'{example_resource.zone!r},'
                            'but the existing cluster '
                            f'{zone_str}')
            requested_resource_str = ', '.join(requested_resource_list)
            if isinstance(task.resources, list):
                requested_resource_str = f'[{requested_resource_str}]'
            elif isinstance(task.resources, set):
                requested_resource_str = f'{{{requested_resource_str}}}'
            with ux_utils.print_exception_no_traceback():
                raise exceptions.ResourcesMismatchError(
                    'Requested resources do not match the existing '
                    'cluster.\n'
                    f'  Requested:\t{requested_resource_str}\n'
                    f'  Existing:\t{handle.launched_nodes}x '
                    f'{handle.launched_resources}\n'
                    f'{mismatch_str}')
        return valid_resource

    def _provision(
            self,
            task: task_lib.Task,
            to_provision: Optional[resources_lib.Resources],
            dryrun: bool,
            stream_logs: bool,
            cluster_name: str,
            retry_until_up: bool = False) -> Optional[CloudVmRayResourceHandle]:
        """Provisions using 'ray up'.

        Raises:
            exceptions.ClusterOwnerIdentityMismatchError: if the cluster
                'cluster_name' exists and is owned by another user.
            exceptions.InvalidClusterNameError: if the cluster name is invalid.
            exceptions.ResourcesMismatchError: if the requested resources
                do not match the existing cluster.
            exceptions.ResourcesUnavailableError: if the requested resources
                cannot be satisfied. The failover_history of the exception
                will be set as at least 1 exception from either our pre-checks
                (e.g., cluster name invalid) or a region/zone throwing
                resource unavailability.
            exceptions.CommandError: any ssh command error.
            RuntimeErorr: raised when 'rsync' is not installed.
            # TODO(zhwu): complete the list of exceptions.
        """
        # FIXME: ray up for Azure with different cluster_names will overwrite
        # each other.
        # When rsync is not installed in the user's machine, Ray will
        # silently retry to up the node for _MAX_RAY_UP_RETRY number
        # of times. This is time consuming so we fail early.
        backend_utils.check_rsync_installed()
        # Check if the cluster is owned by the current user. Raise
        # exceptions.ClusterOwnerIdentityMismatchError
        backend_utils.check_owner_identity(cluster_name)
        lock_path = os.path.expanduser(
            backend_utils.CLUSTER_STATUS_LOCK_PATH.format(cluster_name))
        with timeline.FileLockEvent(lock_path):
            # Try to launch the exiting cluster first. If no existing cluster,
            # this function will create a to_provision_config with required
            # resources.
            to_provision_config = self._check_existing_cluster(
                task, to_provision, cluster_name, dryrun)
            assert to_provision_config.resources is not None, (
                'to_provision should not be None', to_provision_config)

            prev_cluster_status = to_provision_config.prev_cluster_status
            usage_lib.messages.usage.update_cluster_resources(
                to_provision_config.num_nodes, to_provision_config.resources)
            usage_lib.messages.usage.update_cluster_status(prev_cluster_status)

            # TODO(suquark): once we have sky on PyPI, we should directly
            # install sky from PyPI.
            # NOTE: can take ~2s.
            with timeline.Event('backend.provision.wheel_build'):
                # TODO(suquark): once we have sky on PyPI, we should directly
                # install sky from PyPI.
                local_wheel_path, wheel_hash = wheel_utils.build_sky_wheel()
                # The most frequent reason for the failure of a provision
                # request is resource unavailability instead of rate
                # limiting; to make users wait shorter, we do not make
                # backoffs exponential.
                backoff = common_utils.Backoff(
                    initial_backoff=_RETRY_UNTIL_UP_INIT_GAP_SECONDS,
                    max_backoff_factor=1)
            attempt_cnt = 1
            while True:
                # For on-demand instances, RetryingVmProvisioner will retry
                # within the given region first, then optionally retry on all
                # other clouds and regions (if backend.register_info()
                # has been called).
                # For spot instances, each provisioning request is made for a
                # single zone and the provisioner will retry on all other
                # clouds, regions, and zones.
                # See optimizer.py#_make_launchables_for_valid_region_zones()
                # for detailed reasons.

                # After this "round" of optimization across clouds, provisioning
                # may still have not succeeded. This while loop will then kick
                # in if retry_until_up is set, which will kick off new "rounds"
                # of optimization infinitely.
                try:
                    retry_provisioner = RetryingVmProvisioner(
                        self.log_dir,
                        self._dag,
                        self._optimize_target,
                        self._requested_features,
                        local_wheel_path,
                        wheel_hash,
                        blocked_resources=task.blocked_resources)
                    config_dict = retry_provisioner.provision_with_retries(
                        task, to_provision_config, dryrun, stream_logs)
                    break
                except exceptions.ResourcesUnavailableError as e:
                    # Do not remove the stopped cluster from the global state
                    # if failed to start.
                    if e.no_failover:
                        error_message = str(e)
                    else:
                        # Clean up the cluster's entry in `sky status`.
                        global_user_state.remove_cluster(cluster_name,
                                                         terminate=True)
                        usage_lib.messages.usage.update_final_cluster_status(
                            None)
                        error_message = (
                            'Failed to provision all possible launchable '
                            'resources.'
                            f' Relax the task\'s resource requirements: '
                            f'{task.num_nodes}x {list(task.resources)[0]}')
                    if retry_until_up:
                        logger.error(error_message)
                        # Sleep and retry.
                        gap_seconds = backoff.current_backoff()
                        plural = 's' if attempt_cnt > 1 else ''
                        logger.info(
                            f'{colorama.Style.BRIGHT}=== Retry until up ==='
                            f'{colorama.Style.RESET_ALL}\n'
                            f'Retrying provisioning after {gap_seconds:.0f}s '
                            '(backoff with random jittering). '
                            f'Already tried {attempt_cnt} attempt{plural}.')
                        attempt_cnt += 1
                        time.sleep(gap_seconds)
                        continue
                    error_message += (
                        '\nTo keep retrying until the cluster is up, use the '
                        '`--retry-until-up` flag.')
                    with ux_utils.print_exception_no_traceback():
                        raise exceptions.ResourcesUnavailableError(
                            error_message,
                            failover_history=e.failover_history) from None
            if dryrun:
                record = global_user_state.get_cluster_from_name(cluster_name)
                return record['handle'] if record is not None else None

            if 'provision_record' in config_dict:
                # New provisioner is used here.
                handle = config_dict['handle']
                provision_record = config_dict['provision_record']
                resources_vars = config_dict['resources_vars']

                # Setup SkyPilot runtime after the cluster is provisioned
                # 1. Wait for SSH to be ready.
                # 2. Mount the cloud credentials, skypilot wheel,
                #    and other necessary files to the VM.
                # 3. Run setup commands to install dependencies.
                # 4. Starting ray cluster and skylet.
                cluster_info = provisioner.post_provision_runtime_setup(
                    repr(handle.launched_resources.cloud),
                    provisioner.ClusterName(handle.cluster_name,
                                            handle.cluster_name_on_cloud),
                    handle.cluster_yaml,
                    provision_record=provision_record,
                    custom_resource=resources_vars.get('custom_resources'),
                    log_dir=self.log_dir)
                # We must query the IPs from the cloud provider, when the
                # provisioning is done, to make sure the cluster IPs are
                # up-to-date.
                # The staled IPs may be caused by the node being restarted
                # manually or by the cloud provider.
                # Optimize the case where the cluster's IPs can be retrieved
                # from cluster_info.
                internal_ips, external_ips = zip(*cluster_info.ip_tuples())
                if not cluster_info.has_external_ips():
                    external_ips = internal_ips
                handle.update_cluster_ips(max_attempts=_FETCH_IP_MAX_ATTEMPTS,
                                          internal_ips=list(internal_ips),
                                          external_ips=list(external_ips))
                handle.update_ssh_ports(max_attempts=_FETCH_IP_MAX_ATTEMPTS)
                handle.docker_user = cluster_info.docker_user
                handle.ssh_user = cluster_info.ssh_user

                # Update launched resources.
                handle.launched_resources = handle.launched_resources.copy(
                    region=provision_record.region, zone=provision_record.zone)

                self._update_after_cluster_provisioned(
                    handle, to_provision_config.prev_handle, task,
                    prev_cluster_status, handle.external_ips(),
                    handle.external_ssh_ports(), lock_path)
                return handle

            cluster_config_file = config_dict['ray']
            handle = config_dict['handle']

            ip_list = handle.external_ips()
            ssh_port_list = handle.external_ssh_ports()
            assert ip_list is not None, handle
            assert ssh_port_list is not None, handle

            config = common_utils.read_yaml(cluster_config_file)
            if 'docker' in config:
                handle.setup_docker_user(cluster_config_file)

            # Get actual zone info and save it into handle.
            # NOTE: querying zones is expensive, observed 1node GCP >=4s.
            zone = handle.launched_resources.zone
            if zone is None:
                get_zone_cmd = (
                    handle.launched_resources.cloud.get_zone_shell_cmd())
                # zone is None for Azure
                if get_zone_cmd is not None:
                    runners = handle.get_command_runners()

                    def _get_zone(runner):
                        retry_count = 0
                        backoff = common_utils.Backoff(initial_backoff=1,
                                                       max_backoff_factor=3)
                        while True:
                            returncode, stdout, stderr = runner.run(
                                get_zone_cmd,
                                require_outputs=True,
                                stream_logs=False)
                            if returncode == 0:
                                break
                            retry_count += 1
                            if retry_count <= _MAX_GET_ZONE_RETRY:
                                time.sleep(backoff.current_backoff())
                                continue
                        subprocess_utils.handle_returncode(
                            returncode,
                            get_zone_cmd,
                            f'Failed to get zone for {cluster_name!r}',
                            stderr=stderr,
                            stream_logs=stream_logs)
                        return stdout.strip()

                    zones = subprocess_utils.run_in_parallel(_get_zone, runners)
                    if len(set(zones)) == 1:
                        # zone will be checked during Resources cls
                        # initialization.
                        handle.launched_resources = (
                            handle.launched_resources.copy(zone=zones[0]))
                    # If the number of zones > 1, nodes in the cluster are
                    # launched in different zones (legacy clusters before
                    # #1700), leave the zone field of handle.launched_resources
                    # to None.

            # For backward compatibility and robustness of skylet, it is checked
            # and restarted if necessary.
            logger.debug('Checking if skylet is running on the head node.')
            with rich_utils.safe_status(
                    '[bold cyan]Preparing SkyPilot runtime'):
                self.run_on_head(handle,
                                 instance_setup.MAYBE_SKYLET_RESTART_CMD)

            self._update_after_cluster_provisioned(
                handle, to_provision_config.prev_handle, task,
                prev_cluster_status, ip_list, ssh_port_list, lock_path)
            return handle

    def _open_ports(self, handle: CloudVmRayResourceHandle) -> None:
        cloud = handle.launched_resources.cloud
        logger.debug(
            f'Opening ports {handle.launched_resources.ports} for {cloud}')
        config = common_utils.read_yaml(handle.cluster_yaml)
        provider_config = config['provider']
        provision_lib.open_ports(repr(cloud), handle.cluster_name_on_cloud,
                                 handle.launched_resources.ports,
                                 provider_config)

    def _update_after_cluster_provisioned(
            self, handle: CloudVmRayResourceHandle,
            prev_handle: Optional[CloudVmRayResourceHandle],
            task: task_lib.Task,
            prev_cluster_status: Optional[status_lib.ClusterStatus],
            ip_list: List[str], ssh_port_list: List[int],
            lock_path: str) -> None:
        usage_lib.messages.usage.update_cluster_resources(
            handle.launched_nodes, handle.launched_resources)
        usage_lib.messages.usage.update_final_cluster_status(
            status_lib.ClusterStatus.UP)

        # Update job queue to avoid stale jobs (when restarted), before
        # setting the cluster to be ready.
        if prev_cluster_status == status_lib.ClusterStatus.INIT:
            # update_status will query the ray job status for all INIT /
            # PENDING / RUNNING jobs for the real status, since we do not
            # know the actual previous status of the cluster.
            cmd = job_lib.JobLibCodeGen.update_status()
            logger.debug('Update job queue on remote cluster.')
            with rich_utils.safe_status(
                    '[bold cyan]Preparing SkyPilot runtime'):
                returncode, _, stderr = self.run_on_head(handle,
                                                         cmd,
                                                         require_outputs=True)
            subprocess_utils.handle_returncode(returncode, cmd,
                                               'Failed to update job status.',
                                               stderr)
        if prev_cluster_status == status_lib.ClusterStatus.STOPPED:
            # Safely set all the previous jobs to FAILED since the cluster
            # is restarted
            # An edge case here due to racing:
            # 1. A job finishes RUNNING, but right before it update itself
            # to SUCCEEDED, the cluster is STOPPED by `sky stop`.
            # 2. On next `sky start`, it gets reset to FAILED.
            cmd = job_lib.JobLibCodeGen.fail_all_jobs_in_progress()
            returncode, stdout, stderr = self.run_on_head(handle,
                                                          cmd,
                                                          require_outputs=True)
            subprocess_utils.handle_returncode(
                returncode, cmd,
                'Failed to set previously in-progress jobs to FAILED',
                stdout + stderr)

        prev_ports = None
        if prev_handle is not None:
            prev_ports = prev_handle.launched_resources.ports
        current_ports = handle.launched_resources.ports
        open_new_ports = bool(
            resources_utils.port_ranges_to_set(current_ports) -
            resources_utils.port_ranges_to_set(prev_ports))
        if open_new_ports:
            with rich_utils.safe_status(
                    '[bold cyan]Launching - Opening new ports'):
                self._open_ports(handle)

        with timeline.Event('backend.provision.post_process'):
            global_user_state.add_or_update_cluster(
                handle.cluster_name,
                handle,
                set(task.resources),
                ready=True,
            )
            usage_lib.messages.usage.update_final_cluster_status(
                status_lib.ClusterStatus.UP)
            auth_config = common_utils.read_yaml(handle.cluster_yaml)['auth']
            backend_utils.SSHConfigHelper.add_cluster(handle.cluster_name,
                                                      ip_list, auth_config,
                                                      ssh_port_list,
                                                      handle.docker_user,
                                                      handle.ssh_user)

            common_utils.remove_file_if_exists(lock_path)

    def _sync_workdir(self, handle: CloudVmRayResourceHandle,
                      workdir: Path) -> None:
        # Even though provision() takes care of it, there may be cases where
        # this function is called in isolation, without calling provision(),
        # e.g., in CLI.  So we should rerun rsync_up.
        fore = colorama.Fore
        style = colorama.Style
        ip_list = handle.external_ips()
        assert ip_list is not None, 'external_ips is not cached in handle'
        full_workdir = os.path.abspath(os.path.expanduser(workdir))

        # These asserts have been validated at Task construction time.
        assert os.path.exists(full_workdir), f'{full_workdir} does not exist'
        if os.path.islink(full_workdir):
            logger.warning(
                f'{fore.YELLOW}Workdir {workdir!r} is a symlink. '
                f'Symlink contents are not uploaded.{style.RESET_ALL}')
        else:
            assert os.path.isdir(
                full_workdir), f'{full_workdir} should be a directory.'

        # Raise warning if directory is too large
        dir_size = backend_utils.path_size_megabytes(full_workdir)
        if dir_size >= _PATH_SIZE_MEGABYTES_WARN_THRESHOLD:
            logger.warning(
                f'{fore.YELLOW}The size of workdir {workdir!r} '
                f'is {dir_size} MB. Try to keep workdir small or use '
                '.gitignore to exclude large files, as large sizes will slow '
                f'down rsync.{style.RESET_ALL}')

        log_path = os.path.join(self.log_dir, 'workdir_sync.log')

        # TODO(zhwu): refactor this with backend_utils.parallel_cmd_with_rsync
        runners = handle.get_command_runners()

        def _sync_workdir_node(runner: command_runner.CommandRunner) -> None:
            runner.rsync(
                source=workdir,
                target=SKY_REMOTE_WORKDIR,
                up=True,
                log_path=log_path,
                stream_logs=False,
            )

        num_nodes = handle.launched_nodes
        plural = 's' if num_nodes > 1 else ''
        logger.info(
            f'{fore.CYAN}Syncing workdir (to {num_nodes} node{plural}): '
            f'{style.BRIGHT}{workdir}{style.RESET_ALL}'
            f' -> '
            f'{style.BRIGHT}{SKY_REMOTE_WORKDIR}{style.RESET_ALL}')
        os.makedirs(os.path.expanduser(self.log_dir), exist_ok=True)
        os.system(f'touch {log_path}')
        tail_cmd = f'tail -n100 -f {log_path}'
        logger.info('To view detailed progress: '
                    f'{style.BRIGHT}{tail_cmd}{style.RESET_ALL}')
        with rich_utils.safe_status('[bold cyan]Syncing[/]'):
            subprocess_utils.run_in_parallel(_sync_workdir_node, runners)

    def _sync_file_mounts(
        self,
        handle: CloudVmRayResourceHandle,
        all_file_mounts: Optional[Dict[Path, Path]],
        storage_mounts: Optional[Dict[Path, storage_lib.Storage]],
    ) -> None:
        """Mounts all user files to the remote nodes."""
        controller_utils.replace_skypilot_config_path_in_file_mounts(
            handle.launched_resources.cloud, all_file_mounts)
        self._execute_file_mounts(handle, all_file_mounts)
        self._execute_storage_mounts(handle, storage_mounts)
        self._set_storage_mounts_metadata(handle.cluster_name, storage_mounts)

    def _setup(self, handle: CloudVmRayResourceHandle, task: task_lib.Task,
               detach_setup: bool) -> None:
        start = time.time()
        style = colorama.Style
        fore = colorama.Fore

        if task.setup is None:
            return
        setup = task.setup
        # Sync the setup script up and run it.
        internal_ips = handle.internal_ips()
        remote_setup_file_name = f'/tmp/sky_setup_{self.run_timestamp}'
        # Need this `-i` option to make sure `source ~/.bashrc` work
        setup_cmd = f'/bin/bash -i {remote_setup_file_name} 2>&1'
        runners = handle.get_command_runners(avoid_ssh_control=True)

        def _setup_node(node_id: int) -> None:
            setup_envs = task.envs.copy()
            setup_envs['SKYPILOT_SETUP_NODE_IPS'] = '\n'.join(internal_ips)
            setup_envs['SKYPILOT_SETUP_NODE_RANK'] = str(node_id)
            runner = runners[node_id]
            setup_script = log_lib.make_task_bash_script(setup,
                                                         env_vars=setup_envs)
            with tempfile.NamedTemporaryFile('w', prefix='sky_setup_') as f:
                f.write(setup_script)
                f.flush()
                setup_sh_path = f.name
                runner.rsync(source=setup_sh_path,
                             target=remote_setup_file_name,
                             up=True,
                             stream_logs=False)
            if detach_setup:
                return
            setup_log_path = os.path.join(self.log_dir,
                                          f'setup-{runner.node_id}.log')
            returncode = runner.run(
                setup_cmd,
                log_path=setup_log_path,
                process_stream=False,
            )

            def error_message() -> str:
                # Use the function to avoid tailing the file in success case
                try:
                    last_10_lines = subprocess.run(
                        ['tail', '-n10',
                         os.path.expanduser(setup_log_path)],
                        stdout=subprocess.PIPE,
                        check=True).stdout.decode('utf-8')
                except subprocess.CalledProcessError:
                    last_10_lines = None

                err_msg = (f'Failed to setup with return code {returncode}. '
                           f'Check the details in log: {setup_log_path}')
                if last_10_lines:
                    err_msg += (f'\n\n{colorama.Fore.RED}'
                                '****** START Last lines of setup output ******'
                                f'{colorama.Style.RESET_ALL}\n'
                                f'{last_10_lines}'
                                f'{colorama.Fore.RED}'
                                '******* END Last lines of setup output *******'
                                f'{colorama.Style.RESET_ALL}')
                return err_msg

            subprocess_utils.handle_returncode(returncode=returncode,
                                               command=setup_cmd,
                                               error_msg=error_message)

        num_nodes = len(runners)
        plural = 's' if num_nodes > 1 else ''
        if not detach_setup:
            logger.info(f'{fore.CYAN}Running setup on {num_nodes} node{plural}.'
                        f'{style.RESET_ALL}')
        # TODO(zhwu): run_in_parallel uses multi-thread to run the commands,
        # which can cause the program waiting for all the threads to finish,
        # even if some of them raise exceptions. We should replace it with
        # multi-process.
        subprocess_utils.run_in_parallel(_setup_node, range(num_nodes))

        if detach_setup:
            # Only set this when setup needs to be run outside the self._setup()
            # as part of a job (--detach-setup).
            self._setup_cmd = setup_cmd
            return
        logger.info(f'{fore.GREEN}Setup completed.{style.RESET_ALL}')
        end = time.time()
        logger.debug(f'Setup took {end - start} seconds.')

    def _exec_code_on_head(
        self,
        handle: CloudVmRayResourceHandle,
        codegen: str,
        job_id: int,
        executable: str,
        detach_run: bool = False,
        spot_dag: Optional['dag.Dag'] = None,
    ) -> None:
        """Executes generated code on the head node."""
        style = colorama.Style
        fore = colorama.Fore
        runners = handle.get_command_runners()
        head_runner = runners[0]
        with tempfile.NamedTemporaryFile('w', prefix='sky_app_') as fp:
            fp.write(codegen)
            fp.flush()
            script_path = os.path.join(SKY_REMOTE_APP_DIR, f'sky_job_{job_id}')
            # We choose to sync code + exec, because the alternative of 'ray
            # submit' may not work as it may use system python (python2) to
            # execute the script.  Happens for AWS.
            head_runner.rsync(source=fp.name,
                              target=script_path,
                              up=True,
                              stream_logs=False)
        remote_log_dir = self.log_dir
        remote_log_path = os.path.join(remote_log_dir, 'run.log')

        assert executable == 'python3', executable
        cd = f'cd {SKY_REMOTE_WORKDIR}'

        job_submit_cmd = (
            'RAY_DASHBOARD_PORT=$(python -c "from sky.skylet import job_lib; print(job_lib.get_job_submission_port())" 2> /dev/null || echo 8265);'  # pylint: disable=line-too-long
            f'{cd} && ray job submit '
            '--address=http://127.0.0.1:$RAY_DASHBOARD_PORT '
            f'--submission-id {job_id}-$(whoami) --no-wait '
            f'"{executable} -u {script_path} > {remote_log_path} 2>&1"')

        mkdir_code = (f'{cd} && mkdir -p {remote_log_dir} && '
                      f'touch {remote_log_path}')
        code = job_lib.JobLibCodeGen.queue_job(job_id, job_submit_cmd)
        job_submit_cmd = mkdir_code + ' && ' + code

        if spot_dag is not None:
            # Add the spot job to spot queue table.
            spot_codegen = spot_lib.SpotCodeGen()
            spot_code = spot_codegen.set_pending(job_id, spot_dag)
            # Set the spot job to PENDING state to make sure that this spot
            # job appears in the `sky spot queue`, when there are already 16
            # controller process jobs running on the controller VM with 8
            # CPU cores.
            # The spot job should be set to PENDING state *after* the
            # controller process job has been queued, as our skylet on spot
            # controller will set the spot job in FAILED state if the
            # controller process job does not exist.
            # We cannot set the spot job to PENDING state in the codegen for
            # the controller process job, as it will stay in the job pending
            # table and not be executed until there is an empty slot.
            job_submit_cmd = job_submit_cmd + ' && ' + spot_code

        returncode, stdout, stderr = self.run_on_head(handle,
                                                      job_submit_cmd,
                                                      stream_logs=False,
                                                      require_outputs=True)

        # Happens when someone calls `sky exec` but remote is outdated
        # necessitating calling `sky launch`.
        backend_utils.check_stale_runtime_on_remote(returncode, stdout,
                                                    handle.cluster_name)
        subprocess_utils.handle_returncode(returncode,
                                           job_submit_cmd,
                                           f'Failed to submit job {job_id}.',
                                           stderr=stdout + stderr)

        logger.info('Job submitted with Job ID: '
                    f'{style.BRIGHT}{job_id}{style.RESET_ALL}')

        try:
            if not detach_run:
                if handle.cluster_name == spot_lib.SPOT_CONTROLLER_NAME:
                    self.tail_spot_logs(handle, job_id)
                else:
                    # Sky logs. Not using subprocess.run since it will make the
                    # ssh keep connected after ctrl-c.
                    self.tail_logs(handle, job_id)
        finally:
            name = handle.cluster_name
            controller = controller_utils.Controllers.from_name(name)
            if controller == controller_utils.Controllers.SPOT_CONTROLLER:
                logger.info(
                    f'{fore.CYAN}Spot Job ID: '
                    f'{style.BRIGHT}{job_id}{style.RESET_ALL}'
                    '\nTo cancel the job:\t\t'
                    f'{backend_utils.BOLD}sky spot cancel {job_id}'
                    f'{backend_utils.RESET_BOLD}'
                    '\nTo stream job logs:\t\t'
                    f'{backend_utils.BOLD}sky spot logs {job_id}'
                    f'{backend_utils.RESET_BOLD}'
                    f'\nTo stream controller logs:\t'
                    f'{backend_utils.BOLD}sky spot logs --controller {job_id}'
                    f'{backend_utils.RESET_BOLD}'
                    '\nTo view all spot jobs:\t\t'
                    f'{backend_utils.BOLD}sky spot queue'
                    f'{backend_utils.RESET_BOLD}'
                    '\nTo view the spot job dashboard:\t'
                    f'{backend_utils.BOLD}sky spot dashboard'
                    f'{backend_utils.RESET_BOLD}')
            elif controller is None:
                logger.info(f'{fore.CYAN}Job ID: '
                            f'{style.BRIGHT}{job_id}{style.RESET_ALL}'
                            '\nTo cancel the job:\t'
                            f'{backend_utils.BOLD}sky cancel {name} {job_id}'
                            f'{backend_utils.RESET_BOLD}'
                            '\nTo stream job logs:\t'
                            f'{backend_utils.BOLD}sky logs {name} {job_id}'
                            f'{backend_utils.RESET_BOLD}'
                            '\nTo view the job queue:\t'
                            f'{backend_utils.BOLD}sky queue {name}'
                            f'{backend_utils.RESET_BOLD}')

    def _add_job(self, handle: CloudVmRayResourceHandle,
                 job_name: Optional[str], resources_str: str) -> int:
        username = getpass.getuser()
        code = job_lib.JobLibCodeGen.add_job(job_name, username,
                                             self.run_timestamp, resources_str)
        returncode, job_id_str, stderr = self.run_on_head(handle,
                                                          code,
                                                          stream_logs=False,
                                                          require_outputs=True,
                                                          separate_stderr=True)
        # TODO(zhwu): this sometimes will unexpectedly fail, we can add
        # retry for this, after we figure out the reason.
        subprocess_utils.handle_returncode(returncode,
                                           code,
                                           'Failed to fetch job id.',
                                           stderr,
                                           cluster_name=handle.cluster_name)
        try:
            job_id_match = _JOB_ID_PATTERN.search(job_id_str)
            if job_id_match is not None:
                job_id = int(job_id_match.group(1))
            else:
                # For backward compatibility.
                job_id = int(job_id_str)
        except ValueError as e:
            logger.error(stderr)
            raise ValueError(f'Failed to parse job id: {job_id_str}; '
                             f'Returncode: {returncode}') from e
        return job_id

    def _execute(
        self,
        handle: CloudVmRayResourceHandle,
        task: task_lib.Task,
        detach_run: bool,
        dryrun: bool = False,
    ) -> Optional[int]:
        """Executes the task on the cluster.

        Returns:
            Job id if the task is submitted to the cluster, None otherwise.
        """
        if task.run is None:
            logger.info('Run commands not specified or empty.')
            return None
        # Check the task resources vs the cluster resources. Since `sky exec`
        # will not run the provision and _check_existing_cluster
        # We need to check ports here since sky.exec shouldn't change resources
        valid_resource = self.check_resources_fit_cluster(handle,
                                                          task,
                                                          check_ports=True)
        task_copy = copy.copy(task)
        # Handle multiple resources exec case.
        task_copy.set_resources(valid_resource)
        if len(task.resources) > 1:
            logger.info('Multiple resources are specified'
                        f'for the task, using: {valid_resource}')
        task_copy.best_resources = None
        resources_str = backend_utils.get_task_resources_str(task_copy)

        if dryrun:
            logger.info(f'Dryrun complete. Would have run:\n{task}')
            return None

        job_id = self._add_job(handle, task_copy.name, resources_str)

        num_actual_nodes = task.num_nodes * handle.num_ips_per_node
        # Case: task_lib.Task(run, num_nodes=N) or TPU VM Pods
        if num_actual_nodes > 1:
            self._execute_task_n_nodes(handle, task_copy, job_id, detach_run)
        else:
            # Case: task_lib.Task(run, num_nodes=1)
            self._execute_task_one_node(handle, task_copy, job_id, detach_run)

        return job_id

    def _post_execute(self, handle: CloudVmRayResourceHandle,
                      down: bool) -> None:
        fore = colorama.Fore
        style = colorama.Style
        name = handle.cluster_name
        controller = controller_utils.Controllers.from_name(name)
        if controller is not None or down:
            return
        stop_str = ('\nTo stop the cluster:'
                    f'\t{backend_utils.BOLD}sky stop {name}'
                    f'{backend_utils.RESET_BOLD}')
        logger.info(f'\n{fore.CYAN}Cluster name: '
                    f'{style.BRIGHT}{name}{style.RESET_ALL}'
                    '\nTo log into the head VM:\t'
                    f'{backend_utils.BOLD}ssh {name}'
                    f'{backend_utils.RESET_BOLD}'
                    '\nTo submit a job:'
                    f'\t\t{backend_utils.BOLD}sky exec {name} yaml_file'
                    f'{backend_utils.RESET_BOLD}'
                    f'{stop_str}'
                    '\nTo teardown the cluster:'
                    f'\t{backend_utils.BOLD}sky down {name}'
                    f'{backend_utils.RESET_BOLD}')
        if (gcp_utils.is_tpu(handle.launched_resources) and
                not gcp_utils.is_tpu_vm(handle.launched_resources)):
            logger.info('Tip: `sky down` will delete launched TPU(s) too.')

    def _teardown_ephemeral_storage(self, task: task_lib.Task) -> None:
        storage_mounts = task.storage_mounts
        if storage_mounts is not None:
            for _, storage in storage_mounts.items():
                if not storage.persistent:
                    storage.delete()

    def _teardown(self,
                  handle: CloudVmRayResourceHandle,
                  terminate: bool,
                  purge: bool = False):
        """Tear down/ Stop the cluster.

        Args:
            handle: The handle to the cluster.
            terminate: Terminate or stop the cluster.
            purge: Purge the cluster record from the cluster table, even if
                the teardown fails.
        Raises:
            exceptions.ClusterOwnerIdentityMismatchError: If the cluster is
                owned by another user.
            exceptions.CloudUserIdentityError: if we fail to get the current
                user identity.
            RuntimeError: If the cluster fails to be terminated/stopped.
        """
        cluster_name = handle.cluster_name
        # Check if the cluster is owned by the current user. Raise
        # exceptions.ClusterOwnerIdentityMismatchError
        yellow = colorama.Fore.YELLOW
        reset = colorama.Style.RESET_ALL
        is_identity_mismatch_and_purge = False
        try:
            backend_utils.check_owner_identity(cluster_name)
        except exceptions.ClusterOwnerIdentityMismatchError as e:
            if purge:
                logger.error(e)
                verbed = 'terminated' if terminate else 'stopped'
                logger.warning(
                    f'{yellow}Purge (-p/--purge) is set, ignoring the '
                    f'identity mismatch error and removing '
                    f'the cluster record from cluster table.{reset}\n{yellow}It'
                    ' is the user\'s responsibility to ensure that this '
                    f'cluster is actually {verbed} on the cloud.{reset}')
                is_identity_mismatch_and_purge = True
            else:
                raise

        lock_path = os.path.expanduser(
            backend_utils.CLUSTER_STATUS_LOCK_PATH.format(cluster_name))

        try:
            # TODO(mraheja): remove pylint disabling when filelock
            # version updated
            # pylint: disable=abstract-class-instantiated
            with filelock.FileLock(
                    lock_path,
                    backend_utils.CLUSTER_STATUS_LOCK_TIMEOUT_SECONDS):
                self.teardown_no_lock(
                    handle,
                    terminate,
                    purge,
                    # When --purge is set and we already see an ID mismatch
                    # error, we skip the refresh codepath. This is because
                    # refresh checks current user identity can throw
                    # ClusterOwnerIdentityMismatchError. The argument/flag
                    # `purge` should bypass such ID mismatch errors.
                    refresh_cluster_status=not is_identity_mismatch_and_purge)
            if terminate:
                common_utils.remove_file_if_exists(lock_path)
        except filelock.Timeout as e:
            raise RuntimeError(
                f'Cluster {cluster_name!r} is locked by {lock_path}. '
                'Check to see if it is still being launched') from e

    # --- CloudVMRayBackend Specific APIs ---

    def get_job_status(
        self,
        handle: CloudVmRayResourceHandle,
        job_ids: Optional[List[int]] = None,
        stream_logs: bool = True
    ) -> Dict[Optional[int], Optional[job_lib.JobStatus]]:
        code = job_lib.JobLibCodeGen.get_job_status(job_ids)
        returncode, stdout, stderr = self.run_on_head(handle,
                                                      code,
                                                      stream_logs=stream_logs,
                                                      require_outputs=True,
                                                      separate_stderr=True)
        subprocess_utils.handle_returncode(returncode,
                                           code,
                                           'Failed to get job status.',
                                           stderr,
                                           cluster_name=handle.cluster_name)
        statuses = job_lib.load_statuses_payload(stdout)
        return statuses

    def cancel_jobs(self,
                    handle: CloudVmRayResourceHandle,
                    jobs: Optional[List[int]],
                    cancel_all: bool = False) -> None:
        """Cancels jobs.

        CloudVMRayBackend specific method.

        Args:
            handle: The cluster handle.
            jobs: Job IDs to cancel. (See `cancel_all` for special semantics.)
            cancel_all: Whether to cancel all jobs. If True, asserts `jobs` is
                set to None. If False and `jobs` is None, cancel the latest
                running job.
        """
        if cancel_all:
            assert jobs is None, (
                'If cancel_all=True, usage is to set jobs=None')
        code = job_lib.JobLibCodeGen.cancel_jobs(jobs, cancel_all)

        # All error messages should have been redirected to stdout.
        returncode, stdout, stderr = self.run_on_head(handle,
                                                      code,
                                                      stream_logs=False,
                                                      require_outputs=True)
        # TODO(zongheng): remove after >=0.5.0, 2 minor versions after.
        backend_utils.check_stale_runtime_on_remote(returncode, stdout + stderr,
                                                    handle.cluster_name)
        subprocess_utils.handle_returncode(
            returncode,
            code,
            f'Failed to cancel jobs on cluster {handle.cluster_name}.',
            stdout,
            cluster_name=handle.cluster_name)

        cancelled_ids = common_utils.decode_payload(stdout)
        if cancelled_ids:
            logger.info(
                f'Cancelled job ID(s): {", ".join(map(str, cancelled_ids))}')
        else:
            logger.info(
                'No jobs cancelled. They may already be in terminal states.')

    def sync_down_logs(
            self,
            handle: CloudVmRayResourceHandle,
            job_ids: Optional[List[str]],
            local_dir: str = constants.SKY_LOGS_DIRECTORY) -> Dict[str, str]:
        """Sync down logs for the given job_ids.

        Returns:
            A dictionary mapping job_id to log path.
        """
        code = job_lib.JobLibCodeGen.get_run_timestamp_with_globbing(job_ids)
        returncode, run_timestamps, stderr = self.run_on_head(
            handle,
            code,
            stream_logs=False,
            require_outputs=True,
            separate_stderr=True)
        subprocess_utils.handle_returncode(returncode,
                                           code,
                                           'Failed to sync logs.',
                                           stderr,
                                           cluster_name=handle.cluster_name)
        run_timestamps = common_utils.decode_payload(run_timestamps)
        if not run_timestamps:
            logger.info(f'{colorama.Fore.YELLOW}'
                        'No matching log directories found'
                        f'{colorama.Style.RESET_ALL}')
            return {}

        job_ids = list(run_timestamps.keys())
        run_timestamps = list(run_timestamps.values())
        remote_log_dirs = [
            os.path.join(constants.SKY_LOGS_DIRECTORY, run_timestamp)
            for run_timestamp in run_timestamps
        ]
        local_log_dirs = [
            os.path.expanduser(os.path.join(local_dir, run_timestamp))
            for run_timestamp in run_timestamps
        ]

        style = colorama.Style
        fore = colorama.Fore
        for job_id, log_dir in zip(job_ids, local_log_dirs):
            logger.info(f'{fore.CYAN}Job {job_id} logs: {log_dir}'
                        f'{style.RESET_ALL}')

        runners = handle.get_command_runners()

        def _rsync_down(args) -> None:
            """Rsync down logs from remote nodes.

            Args:
                args: A tuple of (runner, local_log_dir, remote_log_dir)
            """
            (runner, local_log_dir, remote_log_dir) = args
            try:
                os.makedirs(local_log_dir, exist_ok=True)
                runner.rsync(
                    source=f'{remote_log_dir}/*',
                    target=local_log_dir,
                    up=False,
                    stream_logs=False,
                )
            except exceptions.CommandError as e:
                if e.returncode == exceptions.RSYNC_FILE_NOT_FOUND_CODE:
                    # Raised by rsync_down. Remote log dir may not exist, since
                    # the job can be run on some part of the nodes.
                    logger.debug(f'{runner.ip} does not have the tasks/*.')
                else:
                    raise

        parallel_args = [[runner, *item]
                         for item in zip(local_log_dirs, remote_log_dirs)
                         for runner in runners]
        subprocess_utils.run_in_parallel(_rsync_down, parallel_args)
        return dict(zip(job_ids, local_log_dirs))

    def tail_logs(self,
                  handle: CloudVmRayResourceHandle,
                  job_id: Optional[int],
                  spot_job_id: Optional[int] = None,
                  follow: bool = True) -> int:
        code = job_lib.JobLibCodeGen.tail_logs(job_id,
                                               spot_job_id=spot_job_id,
                                               follow=follow)
        if job_id is None and spot_job_id is None:
            logger.info(
                'Job ID not provided. Streaming the logs of the latest job.')

        # With the stdin=subprocess.DEVNULL, the ctrl-c will not directly
        # kill the process, so we need to handle it manually here.
        if threading.current_thread() is threading.main_thread():
            signal.signal(signal.SIGINT, backend_utils.interrupt_handler)
            signal.signal(signal.SIGTSTP, backend_utils.stop_handler)
        try:
            returncode = self.run_on_head(
                handle,
                code,
                stream_logs=True,
                process_stream=False,
                # Allocate a pseudo-terminal to disable output buffering.
                # Otherwise, there may be 5 minutes delay in logging.
                ssh_mode=command_runner.SshMode.INTERACTIVE,
                # Disable stdin to avoid ray outputs mess up the terminal with
                # misaligned output in multithreading/multiprocessing.
                # Refer to: https://github.com/ray-project/ray/blob/d462172be7c5779abf37609aed08af112a533e1e/python/ray/autoscaler/_private/subprocess_output_util.py#L264 # pylint: disable=line-too-long
                stdin=subprocess.DEVNULL,
            )
        except SystemExit as e:
            returncode = e.code
        return returncode

    def tail_spot_logs(self,
                       handle: CloudVmRayResourceHandle,
                       job_id: Optional[int] = None,
                       job_name: Optional[str] = None,
                       follow: bool = True) -> None:
        # if job_name is not None, job_id should be None
        assert job_name is None or job_id is None, (job_name, job_id)
        if job_name is not None:
            code = spot_lib.SpotCodeGen.stream_logs_by_name(job_name, follow)
        else:
            code = spot_lib.SpotCodeGen.stream_logs_by_id(job_id, follow)

        # With the stdin=subprocess.DEVNULL, the ctrl-c will not directly
        # kill the process, so we need to handle it manually here.
        if threading.current_thread() is threading.main_thread():
            signal.signal(signal.SIGINT, backend_utils.interrupt_handler)
            signal.signal(signal.SIGTSTP, backend_utils.stop_handler)

        # Refer to the notes in tail_logs.
        self.run_on_head(
            handle,
            code,
            stream_logs=True,
            process_stream=False,
            ssh_mode=command_runner.SshMode.INTERACTIVE,
            stdin=subprocess.DEVNULL,
        )

    def tail_serve_logs(self, handle: CloudVmRayResourceHandle,
                        service_name: str, target: serve_lib.ServiceComponent,
                        replica_id: Optional[int], follow: bool) -> None:
        """Tail the logs of a service.

        Args:
            handle: The handle to the sky serve controller.
            service_name: The name of the service.
            target: The component to tail the logs of. Could be controller,
                load balancer, or replica.
            replica_id: The replica ID to tail the logs of. Only used when
                target is replica.
            follow: Whether to follow the logs.
        """
        if target != serve_lib.ServiceComponent.REPLICA:
            code = serve_lib.ServeCodeGen.stream_serve_process_logs(
                service_name,
                stream_controller=(
                    target == serve_lib.ServiceComponent.CONTROLLER),
                follow=follow)
        else:
            assert replica_id is not None, service_name
            code = serve_lib.ServeCodeGen.stream_replica_logs(
                service_name, replica_id, follow)

        signal.signal(signal.SIGINT, backend_utils.interrupt_handler)
        signal.signal(signal.SIGTSTP, backend_utils.stop_handler)

        self.run_on_head(
            handle,
            code,
            stream_logs=True,
            process_stream=False,
            ssh_mode=command_runner.SshMode.INTERACTIVE,
            stdin=subprocess.DEVNULL,
        )

    def teardown_no_lock(self,
                         handle: CloudVmRayResourceHandle,
                         terminate: bool,
                         purge: bool = False,
                         post_teardown_cleanup: bool = True,
                         refresh_cluster_status: bool = True) -> None:
        """Teardown the cluster without acquiring the cluster status lock.

        NOTE: This method should not be called without holding the cluster
        status lock already.

        refresh_cluster_status is only used internally in the status refresh
        process, and should not be set to False in other cases.

        Raises:
            RuntimeError: If the cluster fails to be terminated/stopped.
        """
        if refresh_cluster_status:
            prev_cluster_status, _ = (
                backend_utils.refresh_cluster_status_handle(
                    handle.cluster_name, acquire_per_cluster_status_lock=False))
        else:
            record = global_user_state.get_cluster_from_name(
                handle.cluster_name)
            prev_cluster_status = record[
                'status'] if record is not None else None
        if prev_cluster_status is None:
            # When the cluster is not in the cluster table, we guarantee that
            # all related resources / cache / config are cleaned up, i.e. it
            # is safe to skip and return True.
            ux_utils.console_newline()
            logger.warning(
                f'Cluster {handle.cluster_name!r} is already terminated. '
                'Skipped.')
            return
        log_path = os.path.join(os.path.expanduser(self.log_dir),
                                'teardown.log')
        log_abs_path = os.path.abspath(log_path)
        cloud = handle.launched_resources.cloud
        config = common_utils.read_yaml(handle.cluster_yaml)
        cluster_name = handle.cluster_name
        cluster_name_on_cloud = handle.cluster_name_on_cloud

        # Avoid possibly unbound warnings. Code below must overwrite these vars:
        returncode = 0
        stdout = ''
        stderr = ''

        if (cloud.PROVISIONER_VERSION >=
                clouds.ProvisionerVersion.RAY_PROVISIONER_SKYPILOT_TERMINATOR):
            logger.debug(f'Provisioner version: {cloud.PROVISIONER_VERSION} '
                         'using new provisioner for teardown.')
            # Stop the ray autoscaler first to avoid the head node trying to
            # re-launch the worker nodes, during the termination of the
            # cluster.
            try:
                # We do not check the return code, since Ray returns
                # non-zero return code when calling Ray stop,
                # even when the command was executed successfully.
                self.run_on_head(handle, 'ray stop --force')
            except exceptions.FetchIPError:
                # This error is expected if the previous cluster IP is
                # failed to be found,
                # i.e., the cluster is already stopped/terminated.
                if prev_cluster_status == status_lib.ClusterStatus.UP:
                    logger.warning(
                        'Failed to take down Ray autoscaler on the head node. '
                        'It might be because the cluster\'s head node has '
                        'already been terminated. It is fine to skip this.')

            try:
                provisioner.teardown_cluster(repr(cloud),
                                             provisioner.ClusterName(
                                                 cluster_name,
                                                 cluster_name_on_cloud),
                                             terminate=terminate,
                                             provider_config=config['provider'])
            except Exception as e:  # pylint: disable=broad-except
                if purge:
                    logger.warning(
                        _TEARDOWN_PURGE_WARNING.format(
                            reason='stopping/terminating cluster nodes',
                            details=common_utils.format_exception(
                                e, use_bracket=True)))
                else:
                    raise

            if post_teardown_cleanup:
                self.post_teardown_cleanup(handle, terminate, purge)
            return

        if terminate and isinstance(cloud, clouds.Azure):
            # Here we handle termination of Azure by ourselves instead of Ray
            # autoscaler.
            resource_group = config['provider']['resource_group']
            terminate_cmd = f'az group delete -y --name {resource_group}'
            with rich_utils.safe_status(f'[bold cyan]Terminating '
                                        f'[green]{cluster_name}'):
                returncode, stdout, stderr = log_lib.run_with_log(
                    terminate_cmd,
                    log_abs_path,
                    shell=True,
                    stream_logs=False,
                    require_outputs=True)

        elif (isinstance(cloud, clouds.IBM) and terminate and
              prev_cluster_status == status_lib.ClusterStatus.STOPPED):
            # pylint: disable= W0622 W0703 C0415
            from sky.adaptors import ibm
            from sky.skylet.providers.ibm.vpc_provider import IBMVPCProvider

            config_provider = common_utils.read_yaml(
                handle.cluster_yaml)['provider']
            region = config_provider['region']
            search_client = ibm.search_client()
            vpc_found = False
            # pylint: disable=unsubscriptable-object
            vpcs_filtered_by_tags_and_region = search_client.search(
                query=(f'type:vpc AND tags:{cluster_name_on_cloud} '
                       f'AND region:{region}'),
                fields=['tags', 'region', 'type'],
                limit=1000).get_result()['items']
            vpc_id = None
            try:
                # pylint: disable=line-too-long
                vpc_id = vpcs_filtered_by_tags_and_region[0]['crn'].rsplit(
                    ':', 1)[-1]
                vpc_found = True
            except Exception:
                logger.critical('failed to locate vpc for ibm cloud')
                returncode = -1

            if vpc_found:
                # pylint: disable=line-too-long E1136
                # Delete VPC and it's associated resources
                vpc_provider = IBMVPCProvider(
                    config_provider['resource_group_id'], region,
                    cluster_name_on_cloud)
                vpc_provider.delete_vpc(vpc_id, region)
                # successfully removed cluster as no exception was raised
                returncode = 0

        elif terminate and isinstance(cloud, clouds.SCP):
            # pylint: disable=import-outside-toplevel
            from sky.skylet.providers.scp import node_provider
            config['provider']['cache_stopped_nodes'] = not terminate
            provider = node_provider.SCPNodeProvider(config['provider'],
                                                     cluster_name_on_cloud)
            try:
                if not os.path.exists(provider.metadata.path):
                    raise node_provider.SCPError(
                        'SKYPILOT_ERROR_NO_NODES_LAUNCHED: '
                        'Metadata file does not exist.')

                with open(provider.metadata.path, 'r', encoding='utf-8') as f:
                    metadata = json.load(f)
                    node_id = next(iter(metadata.values())).get(
                        'creation', {}).get('virtualServerId', None)
                    provider.terminate_node(node_id)
                returncode = 0
            except node_provider.SCPError as e:
                returncode = 1
                stdout = ''
                stderr = str(e)

        # Apr, 2023 by Hysun(hysun.he@oracle.com): Added support for OCI
        # May, 2023 by Hysun: Allow terminate INIT cluster which may have
        # some instances provisioning in background but not completed.
        elif (isinstance(cloud, clouds.OCI) and terminate and
              prev_cluster_status in (status_lib.ClusterStatus.STOPPED,
                                      status_lib.ClusterStatus.INIT)):
            region = config['provider']['region']

            # pylint: disable=import-outside-toplevel
            from ray.autoscaler.tags import TAG_RAY_CLUSTER_NAME

            from sky.skylet.providers.oci.query_helper import oci_query_helper

            # 0: All terminated successfully, failed count otherwise
            returncode = oci_query_helper.terminate_instances_by_tags(
                {TAG_RAY_CLUSTER_NAME: cluster_name_on_cloud}, region)

            # To avoid undefined local variables error.
            stdout = stderr = ''
        else:
            config['provider']['cache_stopped_nodes'] = not terminate
            with tempfile.NamedTemporaryFile('w',
                                             prefix='sky_',
                                             delete=False,
                                             suffix='.yml') as f:
                common_utils.dump_yaml(f.name, config)
                f.flush()

                teardown_verb = 'Terminating' if terminate else 'Stopping'
                with rich_utils.safe_status(f'[bold cyan]{teardown_verb} '
                                            f'[green]{cluster_name}'):
                    # FIXME(zongheng): support retries. This call can fail for
                    # example due to GCP returning list requests per limit
                    # exceeded.
                    returncode, stdout, stderr = log_lib.run_with_log(
                        ['ray', 'down', '-y', f.name],
                        log_abs_path,
                        stream_logs=False,
                        require_outputs=True,
                        # Disable stdin to avoid ray outputs mess up the
                        # terminal with misaligned output when multithreading/
                        # multiprocessing are used.
                        # Refer to: https://github.com/ray-project/ray/blob/d462172be7c5779abf37609aed08af112a533e1e/python/ray/autoscaler/_private/subprocess_output_util.py#L264 # pylint: disable=line-too-long
                        stdin=subprocess.DEVNULL)
        if returncode != 0:
            if purge:
                logger.warning(
                    _TEARDOWN_PURGE_WARNING.format(
                        reason='stopping/terminating cluster nodes',
                        details=stderr))
            # 'TPU must be specified.': This error returns when we call "gcloud
            #   delete" with an empty VM list where no instance exists. Safe to
            #   ignore it and do cleanup locally. TODO(wei-lin): refactor error
            #   handling mechanism.
            #
            # 'SKYPILOT_ERROR_NO_NODES_LAUNCHED': this indicates nodes are
            #   never launched and the errors are related to pre-launch
            #   configurations (such as VPC not found). So it's safe & good UX
            #   to not print a failure message.
            #
            # '(ResourceGroupNotFound)': this indicates the resource group on
            #   Azure is not found. That means the cluster is already deleted
            #   on the cloud. So it's safe & good UX to not print a failure
            #   message.
            elif ('TPU must be specified.' not in stderr and
                  'SKYPILOT_ERROR_NO_NODES_LAUNCHED: ' not in stderr and
                  '(ResourceGroupNotFound)' not in stderr):
                raise RuntimeError(
                    _TEARDOWN_FAILURE_MESSAGE.format(
                        extra_reason='',
                        cluster_name=common_utils.cluster_name_in_hint(
                            cluster_name, cluster_name_on_cloud),
                        stdout=stdout,
                        stderr=stderr))

        # No need to clean up if the cluster is already terminated
        # (i.e., prev_status is None), as the cleanup has already been done
        # if the cluster is removed from the status table.
        if post_teardown_cleanup:
            self.post_teardown_cleanup(handle, terminate, purge)

    def post_teardown_cleanup(self,
                              handle: CloudVmRayResourceHandle,
                              terminate: bool,
                              purge: bool = False) -> None:
        """Cleanup local configs/caches and delete TPUs after teardown.

        This method will handle the following cleanup steps:
        * Deleting the TPUs;
        * Removing ssh configs for the cluster;
        * Updating the local state of the cluster;
        * Removing the terminated cluster's scripts and ray yaml files.

        Raises:
            RuntimeError: If it fails to delete the TPU.
        """
        log_path = os.path.join(os.path.expanduser(self.log_dir),
                                'teardown.log')
        log_abs_path = os.path.abspath(log_path)
        cluster_name_on_cloud = handle.cluster_name_on_cloud

        # Backward compatibility for TPU nodes created before #2943. Any TPU
        # node launched before that PR have the delete script generated (and do
        # not have the tpu_node config set in its cluster yaml), so we have to
        # call the deletion script to clean up the TPU node.
        # For TPU nodes launched after the PR, deletion is done in SkyPilot's
        # new GCP provisioner API.
        # TODO (zhwu): Remove this after 0.6.0.
        if (handle.tpu_delete_script is not None and
                os.path.exists(handle.tpu_delete_script)):
            # Only call the deletion script if the cluster config does not
            # contain TPU node config. Otherwise, the deletion should
            # already be handled by the new provisioner.
            config = common_utils.read_yaml(handle.cluster_yaml)
            tpu_node_config = config['provider'].get('tpu_node')
            if tpu_node_config is None:
                with rich_utils.safe_status('[bold cyan]Terminating TPU...'):
                    tpu_rc, tpu_stdout, tpu_stderr = log_lib.run_with_log(
                        ['bash', handle.tpu_delete_script],
                        log_abs_path,
                        stream_logs=False,
                        require_outputs=True)
                if tpu_rc != 0:
                    if _TPU_NOT_FOUND_ERROR in tpu_stderr:
                        logger.info('TPU not found. '
                                    'It should have been deleted already.')
                    elif purge:
                        logger.warning(
                            _TEARDOWN_PURGE_WARNING.format(
                                reason='stopping/terminating TPU',
                                details=tpu_stderr))
                    else:
                        raise RuntimeError(
                            _TEARDOWN_FAILURE_MESSAGE.format(
                                extra_reason='It is caused by TPU failure.',
                                cluster_name=common_utils.cluster_name_in_hint(
                                    handle.cluster_name, cluster_name_on_cloud),
                                stdout=tpu_stdout,
                                stderr=tpu_stderr))

        if (terminate and handle.launched_resources.is_image_managed is True):
            # Delete the image when terminating a "cloned" cluster, i.e.,
            # whose image is created by SkyPilot (--clone-disk-from)
            logger.debug(f'Deleting image {handle.launched_resources.image_id}')
            cluster_resources = handle.launched_resources
            cluster_cloud = cluster_resources.cloud
            image_dict = cluster_resources.image_id
            assert cluster_cloud is not None, cluster_resources
            assert image_dict is not None and len(image_dict) == 1
            image_id = list(image_dict.values())[0]
            try:
                cluster_cloud.delete_image(image_id,
                                           handle.launched_resources.region)
            except exceptions.CommandError as e:
                logger.warning(
                    f'Failed to delete cloned image {image_id}. Please '
                    'remove it manually to avoid image leakage. Details: '
                    f'{common_utils.format_exception(e, use_bracket=True)}')
        if terminate:
            cloud = handle.launched_resources.cloud
            config = common_utils.read_yaml(handle.cluster_yaml)
            try:
                cloud.check_features_are_supported(
                    handle.launched_resources,
                    {clouds.CloudImplementationFeatures.OPEN_PORTS})
                provision_lib.cleanup_ports(repr(cloud), cluster_name_on_cloud,
                                            handle.launched_resources.ports,
                                            config['provider'])
            except exceptions.NotSupportedError:
                pass
            except exceptions.PortDoesNotExistError:
                logger.debug('Ports do not exist. Skipping cleanup.')

        # The cluster file must exist because the cluster_yaml will only
        # be removed after the cluster entry in the database is removed.
        config = common_utils.read_yaml(handle.cluster_yaml)
        auth_config = config['auth']
        backend_utils.SSHConfigHelper.remove_cluster(handle.cluster_name,
                                                     handle.head_ip,
                                                     auth_config,
                                                     handle.docker_user)

        global_user_state.remove_cluster(handle.cluster_name,
                                         terminate=terminate)

        if terminate:
            # This function could be directly called from status refresh,
            # where we need to cleanup the cluster profile.
            metadata_utils.remove_cluster_metadata(handle.cluster_name)
            # Clean up TPU creation/deletion scripts
            # Backward compatibility for TPU nodes created before #2943.
            # TODO (zhwu): Remove this after 0.6.0.
            if handle.tpu_delete_script is not None:
                assert handle.tpu_create_script is not None
                common_utils.remove_file_if_exists(handle.tpu_create_script)
                common_utils.remove_file_if_exists(handle.tpu_delete_script)

            # Clean up generated config
            # No try-except is needed since Ray will fail to teardown the
            # cluster if the cluster_yaml is missing.
            common_utils.remove_file_if_exists(handle.cluster_yaml)

    def set_autostop(self,
                     handle: CloudVmRayResourceHandle,
                     idle_minutes_to_autostop: Optional[int],
                     down: bool = False,
                     stream_logs: bool = True) -> None:
        # The core.autostop() function should have already checked that the
        # cloud and resources support requested autostop.
        if idle_minutes_to_autostop is not None:

            # Check if we're stopping spot
            assert (handle.launched_resources is not None and
                    handle.launched_resources.cloud is not None), handle
            code = autostop_lib.AutostopCodeGen.set_autostop(
                idle_minutes_to_autostop, self.NAME, down)
            returncode, _, stderr = self.run_on_head(handle,
                                                     code,
                                                     require_outputs=True,
                                                     stream_logs=stream_logs)
            subprocess_utils.handle_returncode(returncode,
                                               code,
                                               'Failed to set autostop',
                                               stderr=stderr,
                                               stream_logs=stream_logs,
                                               cluster_name=handle.cluster_name)
            global_user_state.set_cluster_autostop_value(
                handle.cluster_name, idle_minutes_to_autostop, down)

    def is_definitely_autostopping(self,
                                   handle: CloudVmRayResourceHandle,
                                   stream_logs: bool = True) -> bool:
        """Check if the cluster is autostopping.

        Returns:
            True if the cluster is definitely autostopping. It is possible
            that the cluster is still autostopping when False is returned,
            due to errors like transient network issues.
        """
        if handle.head_ip is None:
            # The head node of the cluster is not UP or in an abnormal state.
            # We cannot check if the cluster is autostopping.
            return False
        code = autostop_lib.AutostopCodeGen.is_autostopping()
        returncode, stdout, stderr = self.run_on_head(handle,
                                                      code,
                                                      require_outputs=True,
                                                      stream_logs=stream_logs)

        if returncode == 0:
            return common_utils.decode_payload(stdout)
        logger.debug(f'Failed to check if cluster is autostopping: {stderr}')
        return False

    # TODO(zhwu): Refactor this to a CommandRunner class, so different backends
    # can support its own command runner.
    @timeline.event
    def run_on_head(
        self,
        handle: CloudVmRayResourceHandle,
        cmd: str,
        *,
        port_forward: Optional[List[int]] = None,
        log_path: str = '/dev/null',
        stream_logs: bool = False,
        ssh_mode: command_runner.SshMode = command_runner.SshMode.
        NON_INTERACTIVE,
        under_remote_workdir: bool = False,
        require_outputs: bool = False,
        separate_stderr: bool = False,
        process_stream: bool = True,
        **kwargs,
    ) -> Union[int, Tuple[int, str, str]]:
        """Runs 'cmd' on the cluster's head node.

        It will try to fetch the head node IP if it is not cached.

        Args:
            handle: The ResourceHandle to the cluster.
            cmd: The command to run.

            Advanced options:

            port_forward: A list of ports to forward.
            log_path: The path to the log file.
            stream_logs: Whether to stream the logs to stdout/stderr.
            ssh_mode: The mode to use for ssh.
                See command_runner.SSHCommandRunner.SSHMode for more details.
            under_remote_workdir: Whether to run the command under the remote
                workdir ~/sky_workdir.
            require_outputs: Whether to return the stdout and stderr of the
                command.
            separate_stderr: Whether to separate stderr from stdout.
            process_stream: Whether to post-process the stdout/stderr of the
                command, such as replacing or skipping lines on the fly. If
                enabled, lines are printed only when '\r' or '\n' is found.

        Returns:
            returncode
            or
            A tuple of (returncode, stdout, stderr).

        Raises:
            exceptions.FetchIPError: If the head node IP cannot be fetched.
        """
        # This will try to fetch the head node IP if it is not cached.

        runners = handle.get_command_runners()
        head_runner = runners[0]
        if under_remote_workdir:
            cmd = f'cd {SKY_REMOTE_WORKDIR} && {cmd}'

        return head_runner.run(
            cmd,
            port_forward=port_forward,
            log_path=log_path,
            process_stream=process_stream,
            stream_logs=stream_logs,
            ssh_mode=ssh_mode,
            require_outputs=require_outputs,
            separate_stderr=separate_stderr,
            **kwargs,
        )

    # --- Utilities ---

    @timeline.event
    def _check_existing_cluster(
            self,
            task: task_lib.Task,
            to_provision: Optional[resources_lib.Resources],
            cluster_name: str,
            dryrun: bool = False) -> RetryingVmProvisioner.ToProvisionConfig:
        """Checks if the cluster exists and returns the provision config.

        Raises:
            exceptions.ResourcesMismatchError: If the resources in the task
                does not match the existing cluster.
            exceptions.InvalidClusterNameError: If the cluster name is invalid.
            # TODO(zhwu): complete the list of exceptions.
        """
        record = global_user_state.get_cluster_from_name(cluster_name)
        if record is None:
            handle_before_refresh = None
            status_before_refresh = None
        else:
            handle_before_refresh = record['handle']
            status_before_refresh = record['status']

        prev_cluster_status, handle = (status_before_refresh,
                                       handle_before_refresh)

        if not dryrun:
            # We force refresh any cluster (1) with INIT status, or (2) has
            # autostop set. This is to determine the actual state of such a
            # cluster and to make the hint that uses prev_cluster_status more
            # accurate.
            record = backend_utils.refresh_cluster_record(
                cluster_name,
                force_refresh_statuses={status_lib.ClusterStatus.INIT},
                acquire_per_cluster_status_lock=False,
            )
            if record is not None:
                prev_cluster_status = record['status']
                handle = record['handle']
            else:
                prev_cluster_status = None
                handle = None
        # We should check the cluster_ever_up after refresh, because if the
        # cluster is terminated (through console or auto-dwon), the record will
        # become None and the cluster_ever_up should be considered as False.
        cluster_ever_up = record is not None and record['cluster_ever_up']
        logger.debug(f'cluster_ever_up: {cluster_ever_up}')
        logger.debug(f'record: {record}')

        if prev_cluster_status is not None:
            assert handle is not None
            # Cluster already exists.
            self.check_resources_fit_cluster(handle, task)
            # Use the existing cluster.
            assert handle.launched_resources is not None, (cluster_name, handle)
            # Assume resources share the same ports.
            for resource in task.resources:
                assert resource.ports == list(task.resources)[0].ports
            all_ports = resources_utils.port_set_to_ranges(
                resources_utils.port_ranges_to_set(
                    handle.launched_resources.ports) |
                resources_utils.port_ranges_to_set(
                    list(task.resources)[0].ports))
            to_provision = handle.launched_resources
            if all_ports:
                to_provision = to_provision.copy(ports=all_ports)
            return RetryingVmProvisioner.ToProvisionConfig(
                cluster_name,
                to_provision,
                handle.launched_nodes,
                prev_cluster_status=prev_cluster_status,
                prev_handle=handle,
                prev_cluster_ever_up=cluster_ever_up)
        usage_lib.messages.usage.set_new_cluster()
        # Use the task_cloud, because the cloud in `to_provision` can be changed
        # later during the retry.
        common_utils.check_cluster_name_is_valid(cluster_name)

        if to_provision is None:
            # The cluster is recently terminated either by autostop or manually
            # terminated on the cloud. We should use the previously terminated
            # resources to provision the cluster.
            #
            # FIXME(zongheng): this assert can be hit by using two terminals.
            # First, create a 'dbg' cluster. Then:
            #   Terminal 1: sky down dbg -y
            #   Terminal 2: sky launch -c dbg -- echo
            # Run it in order. Terminal 2 will show this error after terminal 1
            # succeeds in downing the cluster and releasing the lock.
            assert isinstance(
                handle_before_refresh, CloudVmRayResourceHandle), (
                    f'Trying to launch cluster {cluster_name!r} recently '
                    'terminated on the cloud, but the handle is not a '
                    f'CloudVmRayResourceHandle ({handle_before_refresh}).')
            status_before_refresh_str = None
            if status_before_refresh is not None:
                status_before_refresh_str = status_before_refresh.value

            logger.info(
                f'The cluster {cluster_name!r} (status: '
                f'{status_before_refresh_str}) was not found on the cloud: it '
                'may be autodowned, manually terminated, or its launch never '
                'succeeded. Provisioning a new cluster by using the same '
                'resources as its original launch.')
            to_provision = handle_before_refresh.launched_resources
            self.check_resources_fit_cluster(handle_before_refresh, task)

        logger.info(
            f'{colorama.Fore.CYAN}Creating a new cluster: {cluster_name!r} '
            f'[{task.num_nodes}x {to_provision}].'
            f'{colorama.Style.RESET_ALL}\n'
            'Tip: to reuse an existing cluster, '
            'specify --cluster (-c). '
            'Run `sky status` to see existing clusters.')
        return RetryingVmProvisioner.ToProvisionConfig(
            cluster_name,
            to_provision,
            task.num_nodes,
            prev_cluster_status=None,
            prev_handle=None,
            prev_cluster_ever_up=False)

    def _execute_file_mounts(self, handle: CloudVmRayResourceHandle,
                             file_mounts: Optional[Dict[Path, Path]]):
        """Executes file mounts.

        Rsyncing local files and copying from remote stores.
        """
        # File mounts handling for remote paths possibly without write access:
        #  (1) in 'file_mounts' sections, add <prefix> to these target paths.
        #  (2) then, create symlinks from '/.../file' to '<prefix>/.../file'.
        if file_mounts is None or not file_mounts:
            return
        symlink_commands = []
        fore = colorama.Fore
        style = colorama.Style
        logger.info(f'{fore.CYAN}Processing file mounts.{style.RESET_ALL}')
        start = time.time()
        runners = handle.get_command_runners()
        log_path = os.path.join(self.log_dir, 'file_mounts.log')

        # Check the files and warn
        for dst, src in file_mounts.items():
            if not data_utils.is_cloud_store_url(src):
                full_src = os.path.abspath(os.path.expanduser(src))
                # Checked during Task.set_file_mounts().
                assert os.path.exists(full_src), f'{full_src} does not exist.'
                src_size = backend_utils.path_size_megabytes(full_src)
                if src_size >= _PATH_SIZE_MEGABYTES_WARN_THRESHOLD:
                    logger.warning(
                        f'{fore.YELLOW}The size of file mount src {src!r} '
                        f'is {src_size} MB. Try to keep src small or use '
                        '.gitignore to exclude large files, as large sizes '
                        f'will slow down rsync. {style.RESET_ALL}')
                if os.path.islink(full_src):
                    logger.warning(
                        f'{fore.YELLOW}Source path {src!r} is a symlink. '
                        f'Symlink contents are not uploaded.{style.RESET_ALL}')

        os.makedirs(os.path.expanduser(self.log_dir), exist_ok=True)
        os.system(f'touch {log_path}')
        tail_cmd = f'tail -n100 -f {log_path}'
        logger.info('To view detailed progress: '
                    f'{style.BRIGHT}{tail_cmd}{style.RESET_ALL}')

        for dst, src in file_mounts.items():
            # TODO: room for improvement.  Here there are many moving parts
            # (download gsutil on remote, run gsutil on remote).  Consider
            # alternatives (smart_open, each provider's own sdk), a
            # data-transfer container etc.
            if not os.path.isabs(dst) and not dst.startswith('~/'):
                dst = f'{SKY_REMOTE_WORKDIR}/{dst}'
            # Sync 'src' to 'wrapped_dst', a safe-to-write "wrapped" path.
            wrapped_dst = dst
            if not dst.startswith('~/') and not dst.startswith('/tmp/'):
                # Handles the remote paths possibly without write access.
                # (1) add <prefix> to these target paths.
                wrapped_dst = backend_utils.FileMountHelper.wrap_file_mount(dst)
                cmd = backend_utils.FileMountHelper.make_safe_symlink_command(
                    source=dst, target=wrapped_dst)
                symlink_commands.append(cmd)

            if not data_utils.is_cloud_store_url(src):
                full_src = os.path.abspath(os.path.expanduser(src))

                if os.path.isfile(full_src):
                    mkdir_for_wrapped_dst = (
                        f'mkdir -p {os.path.dirname(wrapped_dst)}')
                else:
                    mkdir_for_wrapped_dst = f'mkdir -p {wrapped_dst}'

                # TODO(mluo): Fix method so that mkdir and rsync run together
                backend_utils.parallel_data_transfer_to_nodes(
                    runners,
                    source=src,
                    target=wrapped_dst,
                    cmd=mkdir_for_wrapped_dst,
                    run_rsync=True,
                    action_message='Syncing',
                    log_path=log_path,
                    stream_logs=False,
                )
                continue

            storage = cloud_stores.get_storage_from_path(src)
            if storage.is_directory(src):
                sync = storage.make_sync_dir_command(source=src,
                                                     destination=wrapped_dst)
                # It is a directory so make sure it exists.
                mkdir_for_wrapped_dst = f'mkdir -p {wrapped_dst}'
            else:
                sync = storage.make_sync_file_command(source=src,
                                                      destination=wrapped_dst)
                # It is a file so make sure *its parent dir* exists.
                mkdir_for_wrapped_dst = (
                    f'mkdir -p {os.path.dirname(wrapped_dst)}')

            download_target_commands = [
                # Ensure sync can write to wrapped_dst (e.g., '/data/').
                mkdir_for_wrapped_dst,
                # Both the wrapped and the symlink dir exist; sync.
                sync,
            ]
            command = ' && '.join(download_target_commands)
            # dst is only used for message printing.
            backend_utils.parallel_data_transfer_to_nodes(
                runners,
                source=src,
                target=dst,
                cmd=command,
                run_rsync=False,
                action_message='Syncing',
                log_path=log_path,
                stream_logs=False,
            )
        # (2) Run the commands to create symlinks on all the nodes.
        symlink_command = ' && '.join(symlink_commands)
        if symlink_command:

            def _symlink_node(runner: command_runner.CommandRunner):
                returncode = runner.run(symlink_command, log_path=log_path)
                subprocess_utils.handle_returncode(
                    returncode, symlink_command,
                    'Failed to create symlinks. The target destination '
                    f'may already exist. Log: {log_path}')

            subprocess_utils.run_in_parallel(_symlink_node, runners)
        end = time.time()
        logger.debug(f'File mount sync took {end - start} seconds.')

    def _execute_storage_mounts(
            self, handle: CloudVmRayResourceHandle,
            storage_mounts: Optional[Dict[Path, storage_lib.Storage]]):
        """Executes storage mounts: installing mounting tools and mounting."""
        # Handle cases where `storage_mounts` is None. This occurs when users
        # initiate a 'sky start' command from a Skypilot version that predates
        # the introduction of the `storage_mounts_metadata` feature.
        if not storage_mounts:
            return

        # Process only mount mode objects here. COPY mode objects have been
        # converted to regular copy file mounts and thus have been handled
        # in the '_execute_file_mounts' method.
        storage_mounts = {
            path: storage_mount
            for path, storage_mount in storage_mounts.items()
            if storage_mount.mode == storage_lib.StorageMode.MOUNT
        }

        # Handle cases when there aren't any Storages with MOUNT mode.
        if not storage_mounts:
            return

        fore = colorama.Fore
        style = colorama.Style
        plural = 's' if len(storage_mounts) > 1 else ''
        logger.info(f'{fore.CYAN}Processing {len(storage_mounts)} '
                    f'storage mount{plural}.{style.RESET_ALL}')
        start = time.time()
        runners = handle.get_command_runners()
        log_path = os.path.join(self.log_dir, 'storage_mounts.log')

        for dst, storage_obj in storage_mounts.items():
            if not os.path.isabs(dst) and not dst.startswith('~/'):
                dst = f'{SKY_REMOTE_WORKDIR}/{dst}'
            # Raised when the bucket is externall removed before re-mounting
            # with sky start.
            if not storage_obj.stores:
                with ux_utils.print_exception_no_traceback():
                    raise exceptions.StorageExternalDeletionError(
                        f'The bucket, {storage_obj.name!r}, could not be '
                        f'mounted on cluster {handle.cluster_name!r}. Please '
                        'verify that the bucket exists. The cluster started '
                        'successfully without mounting the bucket.')
            # Get the first store and use it to mount
            store = list(storage_obj.stores.values())[0]
            mount_cmd = store.mount_command(dst)
            src_print = (storage_obj.source
                         if storage_obj.source else storage_obj.name)
            if isinstance(src_print, list):
                src_print = ', '.join(src_print)
            try:
                backend_utils.parallel_data_transfer_to_nodes(
                    runners,
                    source=src_print,
                    target=dst,
                    cmd=mount_cmd,
                    run_rsync=False,
                    action_message='Mounting',
                    log_path=log_path,
                )
            except exceptions.CommandError as e:
                if e.returncode == exceptions.MOUNT_PATH_NON_EMPTY_CODE:
                    mount_path = (f'{colorama.Fore.RED}'
                                  f'{colorama.Style.BRIGHT}{dst}'
                                  f'{colorama.Style.RESET_ALL}')
                    error_msg = (f'Mount path {mount_path} is non-empty.'
                                 f' {mount_path} may be a standard unix '
                                 f'path or may contain files from a previous'
                                 f' task. To fix, change the mount path'
                                 f' to an empty or non-existent path.')
                    raise RuntimeError(error_msg) from None
                else:
                    # Strip the command (a big heredoc) from the exception
                    raise exceptions.CommandError(
                        e.returncode,
                        command='to mount',
                        error_msg=e.error_msg,
                        detailed_reason=e.detailed_reason) from None

        end = time.time()
        logger.debug(f'Storage mount sync took {end - start} seconds.')

    def _set_storage_mounts_metadata(
            self, cluster_name: str,
            storage_mounts: Optional[Dict[Path, storage_lib.Storage]]) -> None:
        """Sets 'storage_mounts' object in cluster's storage_mounts_metadata.

        After converting Storage objects in 'storage_mounts' to metadata,
        it stores {PATH: StorageMetadata} into the table.
        """
        if not storage_mounts:
            return
        storage_mounts_metadata = {}
        for dst, storage_obj in storage_mounts.items():
            storage_mounts_metadata[dst] = storage_obj.handle
        lock_path = (
            backend_utils.CLUSTER_FILE_MOUNTS_LOCK_PATH.format(cluster_name))
        lock_timeout = backend_utils.CLUSTER_FILE_MOUNTS_LOCK_TIMEOUT_SECONDS
        try:
            with filelock.FileLock(lock_path, lock_timeout):
                global_user_state.set_cluster_storage_mounts_metadata(
                    cluster_name, storage_mounts_metadata)
        except filelock.Timeout as e:
            raise RuntimeError(
                f'Failed to store metadata for cluster {cluster_name!r} due to '
                'a timeout when trying to access local database. Please '
                f'try again or manually remove the lock at {lock_path}. '
                f'{common_utils.format_exception(e)}') from None

    def get_storage_mounts_metadata(
            self,
            cluster_name: str) -> Optional[Dict[Path, storage_lib.Storage]]:
        """Gets 'storage_mounts' object from cluster's storage_mounts_metadata.

        After retrieving storage_mounts_metadata, it converts back the
        StorageMetadata to Storage object and restores 'storage_mounts.'
        """
        lock_path = (
            backend_utils.CLUSTER_FILE_MOUNTS_LOCK_PATH.format(cluster_name))
        lock_timeout = backend_utils.CLUSTER_FILE_MOUNTS_LOCK_TIMEOUT_SECONDS
        try:
            with filelock.FileLock(lock_path, lock_timeout):
                storage_mounts_metadata = (
                    global_user_state.get_cluster_storage_mounts_metadata(
                        cluster_name))
        except filelock.Timeout as e:
            raise RuntimeError(
                f'Failed to retrieve metadata for cluster {cluster_name!r} '
                'due to a timeout when trying to access local database. '
                f'Please try again or manually remove the lock at {lock_path}.'
                f' {common_utils.format_exception(e)}') from None

        if storage_mounts_metadata is None:
            return None
        storage_mounts = {}
        for dst, storage_metadata in storage_mounts_metadata.items():
            # Setting 'sync_on_reconstruction' to False prevents from Storage
            # object creation to sync local source syncing to the bucket. Local
            # source specified in Storage object is synced to the bucket only
            # when it is created with 'sky launch'.
            storage_mounts[dst] = storage_lib.Storage.from_metadata(
                storage_metadata, sync_on_reconstruction=False)
        return storage_mounts

    def _execute_task_one_node(self, handle: CloudVmRayResourceHandle,
                               task: task_lib.Task, job_id: int,
                               detach_run: bool) -> None:
        # Launch the command as a Ray task.
        log_dir = os.path.join(self.log_dir, 'tasks')

        resources_dict = backend_utils.get_task_demands_dict(task)
        internal_ips = handle.internal_ips()
        assert internal_ips is not None, 'internal_ips is not cached in handle'

        codegen = RayCodeGen()
        codegen.add_prologue(job_id)
        codegen.add_gang_scheduling_placement_group_and_setup(
            1,
            resources_dict,
            stable_cluster_internal_ips=internal_ips,
            setup_cmd=self._setup_cmd,
            setup_log_path=os.path.join(log_dir, 'setup.log'),
            envs=task.envs,
        )

        if callable(task.run):
            run_fn_code = textwrap.dedent(inspect.getsource(task.run))
            run_fn_name = task.run.__name__
            codegen.register_run_fn(run_fn_code, run_fn_name)

        # If it is a managed spot job, the TASK_ID_ENV_VAR will have been
        # already set by the controller.
        job_run_id = task.envs.get(
            constants.TASK_ID_ENV_VAR,
            common_utils.get_global_job_id(self.run_timestamp,
                                           cluster_name=handle.cluster_name,
                                           job_id=str(job_id)))

        command_for_node = task.run if isinstance(task.run, str) else None
        codegen.add_ray_task(
            bash_script=command_for_node,
            env_vars=task.envs,
            task_name=task.name,
            job_run_id=job_run_id,
            ray_resources_dict=backend_utils.get_task_demands_dict(task),
            log_dir=log_dir)

        codegen.add_epilogue()

        self._exec_code_on_head(handle,
                                codegen.build(),
                                job_id,
                                executable='python3',
                                detach_run=detach_run,
                                spot_dag=task.spot_dag)

    def _execute_task_n_nodes(self, handle: CloudVmRayResourceHandle,
                              task: task_lib.Task, job_id: int,
                              detach_run: bool) -> None:
        # Strategy:
        #   ray.init(...)
        #   for node:
        #     submit _run_cmd(cmd) with resource {node_i: 1}
        log_dir_base = self.log_dir
        log_dir = os.path.join(log_dir_base, 'tasks')
        resources_dict = backend_utils.get_task_demands_dict(task)
        internal_ips = handle.internal_ips()
        assert internal_ips is not None, 'internal_ips is not cached in handle'

        # If TPU VM Pods is used, #num_nodes should be num_nodes * num_node_ips
        num_actual_nodes = task.num_nodes * handle.num_ips_per_node

        codegen = RayCodeGen()
        codegen.add_prologue(job_id)
        codegen.add_gang_scheduling_placement_group_and_setup(
            num_actual_nodes,
            resources_dict,
            stable_cluster_internal_ips=internal_ips,
            setup_cmd=self._setup_cmd,
            setup_log_path=os.path.join(log_dir, 'setup.log'),
            envs=task.envs)

        if callable(task.run):
            run_fn_code = textwrap.dedent(inspect.getsource(task.run))
            run_fn_name = task.run.__name__
            codegen.register_run_fn(run_fn_code, run_fn_name)

        # If it is a managed spot job, the TASK_ID_ENV_VAR will have been
        # already set by the controller.
        job_run_id = task.envs.get(
            constants.TASK_ID_ENV_VAR,
            common_utils.get_global_job_id(self.run_timestamp,
                                           cluster_name=handle.cluster_name,
                                           job_id=str(job_id)))

        # TODO(zhwu): The resources limitation for multi-node ray.tune and
        # horovod should be considered.
        for i in range(num_actual_nodes):
            command_for_node = task.run if isinstance(task.run, str) else None

            # Ray's per-node resources, to constrain scheduling each command to
            # the corresponding node, represented by private IPs.
            codegen.add_ray_task(
                bash_script=command_for_node,
                env_vars=task.envs,
                task_name=task.name,
                job_run_id=job_run_id,
                ray_resources_dict=backend_utils.get_task_demands_dict(task),
                log_dir=log_dir,
                gang_scheduling_id=i)

        codegen.add_epilogue()
        # TODO(zhanghao): Add help info for downloading logs.
        self._exec_code_on_head(handle,
                                codegen.build(),
                                job_id,
                                executable='python3',
                                detach_run=detach_run,
                                spot_dag=task.spot_dag)<|MERGE_RESOLUTION|>--- conflicted
+++ resolved
@@ -1363,6 +1363,7 @@
     ) -> Dict[str, Any]:
         """The provision retry loop."""
         style = colorama.Style
+        fore = colorama.Fore
         # Get log_path name
         log_path = os.path.join(self.log_dir, 'provision.log')
         log_abs_path = os.path.abspath(log_path)
@@ -1607,12 +1608,9 @@
                     self._ensure_cluster_ray_started(handle, log_abs_path)
 
                 config_dict['handle'] = handle
-<<<<<<< HEAD
-=======
                 plural = '' if num_nodes == 1 else 's'
                 logger.info(f'{fore.GREEN}Successfully provisioned or found'
                             f' existing VM{plural}.{style.RESET_ALL}')
->>>>>>> 40fa245d
                 return config_dict
 
             # The cluster is not ready. We must perform error recording and/or
