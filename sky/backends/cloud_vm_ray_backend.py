"""Backend: runs on cloud virtual machines, managed by Ray."""
import copy
import enum
import getpass
import inspect
import json
import math
import os
import pathlib
import re
import signal
import subprocess
import sys
import tempfile
import textwrap
import threading
import time
import typing
from typing import Any, Dict, Iterable, List, Optional, Set, Tuple, Union

import colorama
import filelock

import sky
from sky import backends
from sky import cloud_stores
from sky import clouds
from sky import exceptions
from sky import global_user_state
from sky import optimizer
from sky import provision as provision_lib
from sky import resources as resources_lib
from sky import serve as serve_lib
from sky import sky_logging
from sky import spot as spot_lib
from sky import status_lib
from sky import task as task_lib
from sky.backends import backend_utils
from sky.backends import wheel_utils
from sky.clouds.utils import gcp_utils
from sky.data import data_utils
from sky.data import storage as storage_lib
from sky.provision import common as provision_common
from sky.provision import instance_setup
from sky.provision import metadata_utils
from sky.provision import provisioner
from sky.skylet import autostop_lib
from sky.skylet import constants
from sky.skylet import job_lib
from sky.skylet import log_lib
from sky.usage import usage_lib
from sky.utils import accelerator_registry
from sky.utils import command_runner
from sky.utils import common_utils
from sky.utils import controller_utils
from sky.utils import log_utils
from sky.utils import resources_utils
from sky.utils import rich_utils
from sky.utils import subprocess_utils
from sky.utils import timeline
from sky.utils import ux_utils

if typing.TYPE_CHECKING:
    from sky import dag

Path = str

SKY_REMOTE_APP_DIR = backend_utils.SKY_REMOTE_APP_DIR
SKY_REMOTE_WORKDIR = constants.SKY_REMOTE_WORKDIR

logger = sky_logging.init_logger(__name__)

_PATH_SIZE_MEGABYTES_WARN_THRESHOLD = 256

# Timeout (seconds) for provision progress: if in this duration no new nodes
# are launched, abort and failover.
_NODES_LAUNCHING_PROGRESS_TIMEOUT = {
    clouds.AWS: 90,
    clouds.Azure: 90,
    clouds.GCP: 240,
    clouds.Lambda: 150,
    clouds.IBM: 160,
    clouds.OCI: 300,
    clouds.Kubernetes: 300,
    clouds.Vsphere: 240,
}

# Time gap between retries after failing to provision in all possible places.
# Used only if --retry-until-up is set.
_RETRY_UNTIL_UP_INIT_GAP_SECONDS = 30

# The maximum retry count for fetching IP address.
_FETCH_IP_MAX_ATTEMPTS = 3

_TEARDOWN_FAILURE_MESSAGE = (
    f'\n{colorama.Fore.RED}Failed to terminate '
    '{cluster_name}. {extra_reason}'
    'If you want to ignore this error and remove the cluster '
    'from the status table, use `sky down --purge`.'
    f'{colorama.Style.RESET_ALL}\n'
    '**** STDOUT ****\n'
    '{stdout}\n'
    '**** STDERR ****\n'
    '{stderr}')

_TEARDOWN_PURGE_WARNING = (
    f'{colorama.Fore.YELLOW}'
    'WARNING: Received non-zero exit code from {reason}. '
    'Make sure resources are manually deleted.\n'
    'Details: {details}'
    f'{colorama.Style.RESET_ALL}')

_RSYNC_NOT_FOUND_MESSAGE = (
    '`rsync` command is not found in the specified image. '
    'Please use an image with rsync installed.')

_TPU_NOT_FOUND_ERROR = 'ERROR: (gcloud.compute.tpus.delete) NOT_FOUND'

_CTRL_C_TIP_MESSAGE = ('INFO: Tip: use Ctrl-C to exit log streaming '
                       '(task will not be killed).')

_MAX_RAY_UP_RETRY = 5

# Number of retries for getting zones.
_MAX_GET_ZONE_RETRY = 3

_JOB_ID_PATTERN = re.compile(r'Job ID: ([0-9]+)')

# Path to the monkey-patched ray up script.
# We don't do import then __file__ because that script needs to be filled in
# (so import would fail).
_RAY_UP_WITH_MONKEY_PATCHED_HASH_LAUNCH_CONF_PATH = (
    pathlib.Path(sky.__file__).resolve().parent / 'backends' /
    'monkey_patches' / 'monkey_patch_ray_up.py')

# Restart skylet when the version does not match to keep the skylet up-to-date.
_MAYBE_SKYLET_RESTART_CMD = 'python3 -m sky.skylet.attempt_skylet'


def _get_cluster_config_template(cloud):
    cloud_to_template = {
        clouds.AWS: 'aws-ray.yml.j2',
        clouds.Azure: 'azure-ray.yml.j2',
        clouds.GCP: 'gcp-ray.yml.j2',
        clouds.Lambda: 'lambda-ray.yml.j2',
        clouds.IBM: 'ibm-ray.yml.j2',
        clouds.SCP: 'scp-ray.yml.j2',
        clouds.OCI: 'oci-ray.yml.j2',
        clouds.RunPod: 'runpod-ray.yml.j2',
        clouds.Kubernetes: 'kubernetes-ray.yml.j2',
        clouds.Vsphere: 'vsphere-ray.yml.j2',
    }
    return cloud_to_template[type(cloud)]


def write_ray_up_script_with_patched_launch_hash_fn(
    cluster_config_path: str,
    ray_up_kwargs: Dict[str, bool],
) -> str:
    """Writes a Python script that runs `ray up` with our launch hash func.

    Our patched launch hash has one difference from the non-patched version: it
    does not include any `ssh_proxy_command` under `auth` as part of the hash
    calculation.
    """
    with open(_RAY_UP_WITH_MONKEY_PATCHED_HASH_LAUNCH_CONF_PATH, 'r') as f:
        ray_up_no_restart_script = f.read().format(
            ray_yaml_path=repr(cluster_config_path),
            ray_up_kwargs=ray_up_kwargs)
    with tempfile.NamedTemporaryFile('w',
                                     prefix='skypilot_ray_up_',
                                     suffix='.py',
                                     delete=False) as f:
        f.write(ray_up_no_restart_script)
        logger.debug(f'`ray up` script: {f.name}')
    return f.name


class RayCodeGen:
    """Code generator of a Ray program that executes a sky.Task.

    Usage:

      >> codegen = RayCodegen()
      >> codegen.add_prologue()

      >> codegen.add_ray_task(...)
      >> codegen.add_ray_task(...)

      >> codegen.add_epilogue()
      >> code = codegen.build()
    """

    def __init__(self):
        # Code generated so far, to be joined via '\n'.
        self._code = []
        # Guard method calling order.
        self._has_prologue = False
        self._has_epilogue = False

        # For n nodes gang scheduling.
        self._has_gang_scheduling = False
        self._num_nodes = 0

        self._has_register_run_fn = False

        # job_id
        # Job ID is used to identify the job (also this generated code).
        # It is a int automatically generated by the DB on the cluster
        # and monotonically increasing starting from 1.
        # To generate the job ID, we use the following logic:
        #   code = job_lib.JobLibCodeGen.add_job(username,
        #                                              run_timestamp)
        #   job_id = get_output(run_on_cluster(code))
        self.job_id = None

    def add_prologue(self, job_id: int) -> None:
        assert not self._has_prologue, 'add_prologue() called twice?'
        self._has_prologue = True
        self.job_id = job_id
        # Should use 'auto' or 'ray://<internal_head_ip>:10001' rather than
        # 'ray://localhost:10001', or 'ray://127.0.0.1:10001', for public cloud.
        # Otherwise, ray will fail to get the placement group because of a bug
        # in ray job.
        ray_address = 'auto'
        self._code = [
            textwrap.dedent(f"""\
            import getpass
            import hashlib
            import io
            import os
            import pathlib
            import sys
            import selectors
            import subprocess
            import tempfile
            import textwrap
            import time
            from typing import Dict, List, Optional, Tuple, Union

            import ray
            import ray.util as ray_util

            from sky.skylet import autostop_lib
            from sky.skylet import constants
            from sky.skylet import job_lib
            from sky.utils import log_utils

            SKY_REMOTE_WORKDIR = {constants.SKY_REMOTE_WORKDIR!r}

            kwargs = dict()
            # Only set the `_temp_dir` to SkyPilot's ray cluster directory when the directory
            # exists for backward compatibility for the VM launched before #1790.
            if os.path.exists({constants.SKY_REMOTE_RAY_TEMPDIR!r}):
                kwargs['_temp_dir'] = {constants.SKY_REMOTE_RAY_TEMPDIR!r}
            ray.init(
                address={ray_address!r},
                namespace='__sky__{job_id}__',
                log_to_driver=True,
                **kwargs
            )
            run_fn = None
            futures = []
            """),
            # FIXME: This is a hack to make sure that the functions can be found
            # by ray.remote. This should be removed once we have a better way to
            # specify dependencies for ray.
            inspect.getsource(log_lib._ProcessingArgs),  # pylint: disable=protected-access
            inspect.getsource(log_lib._handle_io_stream),  # pylint: disable=protected-access
            inspect.getsource(log_lib.process_subprocess_stream),
            inspect.getsource(log_lib.run_with_log),
            inspect.getsource(log_lib.make_task_bash_script),
            inspect.getsource(log_lib.add_ray_env_vars),
            inspect.getsource(log_lib.run_bash_command_with_log),
            'run_bash_command_with_log = ray.remote(run_bash_command_with_log)',
        ]
        # Currently, the codegen program is/can only be submitted to the head
        # node, due to using job_lib for updating job statuses, and using
        # autostop_lib here.
        self._code.append(
            # Use hasattr to handle backward compatibility.
            # TODO(zongheng): remove in ~1-2 minor releases (currently 0.2.x).
            textwrap.dedent("""\
              if hasattr(autostop_lib, 'set_last_active_time_to_now'):
                  autostop_lib.set_last_active_time_to_now()
            """))
        self._code += [
            f'job_lib.set_status({job_id!r}, job_lib.JobStatus.PENDING)',
        ]

    def add_gang_scheduling_placement_group_and_setup(
        self,
        num_nodes: int,
        resources_dict: Dict[str, float],
        stable_cluster_internal_ips: List[str],
        setup_cmd: Optional[str] = None,
        setup_log_path: Optional[str] = None,
        envs: Optional[Dict[str, str]] = None,
    ) -> None:
        """Create the gang scheduling placement group for a Task.

        cluster_ips_sorted is used to ensure that the SKY_NODE_RANK environment
        variable is assigned in a deterministic order whenever a new task is
        added.
        """
        assert self._has_prologue, (
            'Call add_prologue() before '
            'add_gang_scheduling_placement_group_and_setup().')
        self._has_gang_scheduling = True
        self._num_nodes = num_nodes

        bundles = [copy.copy(resources_dict) for _ in range(num_nodes)]
        # Set CPU to avoid ray hanging the resources allocation
        # for remote functions, since the task will request 1 CPU
        # by default.
        task_cpu_demand = resources_dict.pop('CPU')

        if resources_dict:
            assert len(resources_dict) == 1, (
                'There can only be one type of accelerator per instance. '
                f'Found: {resources_dict}.')
            acc_name, acc_count = list(resources_dict.items())[0]
            gpu_dict = {'GPU': acc_count}
            # gpu_dict should be empty when the accelerator is not GPU.
            # TODO(zongheng,zhanghao): an alternative is to start the remote
            # cluster with custom resource 'GPU': <n> even if the accelerator(s)
            # are not GPU. We opt for the current solution for now.
            if accelerator_registry.is_schedulable_non_gpu_accelerator(
                    acc_name):
                gpu_dict = {}
            for bundle in bundles:
                bundle.update({
                    # Set the GPU to avoid ray hanging the resources allocation
                    **gpu_dict,
                })

        self._code += [
            textwrap.dedent(f"""\
                pg = ray_util.placement_group({json.dumps(bundles)}, 'STRICT_SPREAD')
                plural = 's' if {num_nodes} > 1 else ''
                node_str = f'{num_nodes} node{{plural}}'

                message = {_CTRL_C_TIP_MESSAGE!r} + '\\n'
                message += f'INFO: Waiting for task resources on {{node_str}}. This will block if the cluster is full.'
                print(message,
                      file=sys.stderr,
                      flush=True)
                # FIXME: This will print the error message from autoscaler if
                # it is waiting for other task to finish. We should hide the
                # error message.
                ray.get(pg.ready())
                print('INFO: All task resources reserved.',
                      file=sys.stderr,
                      flush=True)
                """)
        ]

        job_id = self.job_id
        if setup_cmd is not None:
            self._code += [
                textwrap.dedent(f"""\
                setup_cmd = {setup_cmd!r}
                _SETUP_CPUS = 0.0001
                # The setup command will be run as a ray task with num_cpus=_SETUP_CPUS as the
                # requirement; this means Ray will set CUDA_VISIBLE_DEVICES to an empty string.
                # We unset it so that user setup command may properly use this env var.
                setup_cmd = 'unset CUDA_VISIBLE_DEVICES; ' + setup_cmd
                job_lib.set_status({job_id!r}, job_lib.JobStatus.SETTING_UP)

                # The schedule_step should be called after the job status is set to non-PENDING,
                # otherwise, the scheduler will think the current job is not submitted yet, and
                # skip the scheduling step.
                job_lib.scheduler.schedule_step()

                total_num_nodes = len(ray.nodes())
                setup_bundles = [{{"CPU": _SETUP_CPUS}} for _ in range(total_num_nodes)]
                setup_pg = ray.util.placement_group(setup_bundles, strategy='STRICT_SPREAD')
                setup_workers = [run_bash_command_with_log \\
                    .options(
                        name='setup',
                        num_cpus=_SETUP_CPUS,
                        scheduling_strategy=ray.util.scheduling_strategies.PlacementGroupSchedulingStrategy(
                            placement_group=setup_pg,
                            placement_group_bundle_index=i)
                    ) \\
                    .remote(
                        setup_cmd,
                        os.path.expanduser({setup_log_path!r}),
                        env_vars={envs!r},
                        stream_logs=True,
                        with_ray=True,
                    ) for i in range(total_num_nodes)]
                setup_returncodes = ray.get(setup_workers)
                if sum(setup_returncodes) != 0:
                    job_lib.set_status({self.job_id!r}, job_lib.JobStatus.FAILED_SETUP)
                    # This waits for all streaming logs to finish.
                    time.sleep(1)
                    print('ERROR: {colorama.Fore.RED}Job {self.job_id}\\'s setup failed with '
                        'return code list:{colorama.Style.RESET_ALL}',
                        setup_returncodes,
                        file=sys.stderr,
                        flush=True)
                    # Need this to set the job status in ray job to be FAILED.
                    sys.exit(1)
                """)
            ]

        self._code.append(f'job_lib.set_job_started({self.job_id!r})')
        if setup_cmd is None:
            # Need to call schedule_step() to make sure the scheduler
            # schedule the next pending job.
            self._code.append('job_lib.scheduler.schedule_step()')

        # Export IP and node rank to the environment variables.
        self._code += [
            textwrap.dedent(f"""\
                @ray.remote
                def check_ip():
                    return ray.util.get_node_ip_address()
                gang_scheduling_id_to_ip = ray.get([
                    check_ip.options(
                            num_cpus={task_cpu_demand},
                            scheduling_strategy=ray.util.scheduling_strategies.PlacementGroupSchedulingStrategy(
                                placement_group=pg,
                                placement_group_bundle_index=i
                            )).remote()
                    for i in range(pg.bundle_count)
                ])
                print('INFO: Reserved IPs:', gang_scheduling_id_to_ip)

                cluster_ips_to_node_id = {{ip: i for i, ip in enumerate({stable_cluster_internal_ips!r})}}
                job_ip_rank_list = sorted(gang_scheduling_id_to_ip, key=cluster_ips_to_node_id.get)
                job_ip_rank_map = {{ip: i for i, ip in enumerate(job_ip_rank_list)}}
                job_ip_list_str = '\\n'.join(job_ip_rank_list)
                """),
        ]

    def register_run_fn(self, run_fn: str, run_fn_name: str) -> None:
        """Register the run function to be run on the remote cluster.

        Args:
            run_fn: The run function to be run on the remote cluster.
        """
        assert self._has_gang_scheduling, (
            'Call add_gang_scheduling_placement_group_and_setup() '
            'before register_run_fn().')
        assert not self._has_register_run_fn, (
            'register_run_fn() called twice?')
        self._has_register_run_fn = True

        self._code += [
            run_fn,
            f'run_fn = {run_fn_name}',
        ]

    def add_ray_task(self,
                     bash_script: Optional[str],
                     task_name: Optional[str],
                     job_run_id: Optional[str],
                     ray_resources_dict: Dict[str, float],
                     log_dir: str,
                     env_vars: Optional[Dict[str, str]] = None,
                     gang_scheduling_id: int = 0) -> None:
        """Generates code for a ray remote task that runs a bash command."""
        assert self._has_gang_scheduling, (
            'Call add_gang_scheduling_placement_group_and_setup() before '
            'add_ray_task().')
        assert (not self._has_register_run_fn or
                bash_script is None), ('bash_script should '
                                       'be None when run_fn is registered.')
        task_cpu_demand = ray_resources_dict.pop('CPU')
        # Build remote_task.options(...)
        #   resources=...
        #   num_gpus=...
        options = []
        options.append(f'num_cpus={task_cpu_demand}')

        num_gpus = 0.0
        if ray_resources_dict:
            assert len(ray_resources_dict) == 1, (
                'There can only be one type of accelerator per instance. '
                f'Found: {ray_resources_dict}.')
            num_gpus = list(ray_resources_dict.values())[0]
            options.append(f'resources={json.dumps(ray_resources_dict)}')

            resources_key = list(ray_resources_dict.keys())[0]
            if not accelerator_registry.is_schedulable_non_gpu_accelerator(
                    resources_key):
                # `num_gpus` should be empty when the accelerator is not GPU.
                # FIXME: use a set of GPU types, instead of 'tpu' in the key.

                # Passing this ensures that the Ray remote task gets
                # CUDA_VISIBLE_DEVICES set correctly.  If not passed, that flag
                # would be force-set to empty by Ray.
                options.append(f'num_gpus={num_gpus}')
        options.append(
            'scheduling_strategy=ray.util.scheduling_strategies.PlacementGroupSchedulingStrategy('  # pylint: disable=line-too-long
            'placement_group=pg, '
            f'placement_group_bundle_index={gang_scheduling_id})')

        sky_env_vars_dict_str = [
            textwrap.dedent("""\
            sky_env_vars_dict = {}
            sky_env_vars_dict['SKYPILOT_NODE_IPS'] = job_ip_list_str
            # Environment starting with `SKY_` is deprecated.
            sky_env_vars_dict['SKY_NODE_IPS'] = job_ip_list_str
            """)
        ]

        if env_vars is not None:
            sky_env_vars_dict_str.extend(f'sky_env_vars_dict[{k!r}] = {v!r}'
                                         for k, v in env_vars.items())
        if job_run_id is not None:
            sky_env_vars_dict_str += [
                f'sky_env_vars_dict[{constants.TASK_ID_ENV_VAR!r}]'
                f' = {job_run_id!r}',
                # TODO(zhwu): remove this deprecated env var in later release
                # (after 0.5).
                f'sky_env_vars_dict[{constants.TASK_ID_ENV_VAR_DEPRECATED!r}]'
                f' = {job_run_id!r}'
            ]
        sky_env_vars_dict_str = '\n'.join(sky_env_vars_dict_str)

        options_str = ', '.join(options)
        logger.debug('Added Task with options: '
                     f'{options_str}')
        self._code += [
            sky_env_vars_dict_str,
            textwrap.dedent(f"""\
        script = {bash_script!r}
        if run_fn is not None:
            script = run_fn({gang_scheduling_id}, gang_scheduling_id_to_ip)


        if script is not None:
            sky_env_vars_dict['SKYPILOT_NUM_GPUS_PER_NODE'] = {int(math.ceil(num_gpus))!r}
            # Environment starting with `SKY_` is deprecated.
            sky_env_vars_dict['SKY_NUM_GPUS_PER_NODE'] = {int(math.ceil(num_gpus))!r}

            ip = gang_scheduling_id_to_ip[{gang_scheduling_id!r}]
            rank = job_ip_rank_map[ip]

            if len(cluster_ips_to_node_id) == 1: # Single-node task on single-node cluter
                name_str = '{task_name},' if {task_name!r} != None else 'task,'
                log_path = os.path.expanduser(os.path.join({log_dir!r}, 'run.log'))
            else: # Single-node or multi-node task on multi-node cluster
                idx_in_cluster = cluster_ips_to_node_id[ip]
                if cluster_ips_to_node_id[ip] == 0:
                    node_name = 'head'
                else:
                    node_name = f'worker{{idx_in_cluster}}'
                name_str = f'{{node_name}}, rank={{rank}},'
                log_path = os.path.expanduser(os.path.join({log_dir!r}, f'{{rank}}-{{node_name}}.log'))
            sky_env_vars_dict['SKYPILOT_NODE_RANK'] = rank
            # Environment starting with `SKY_` is deprecated.
            sky_env_vars_dict['SKY_NODE_RANK'] = rank

            sky_env_vars_dict['SKYPILOT_INTERNAL_JOB_ID'] = {self.job_id}
            # Environment starting with `SKY_` is deprecated.
            sky_env_vars_dict['SKY_INTERNAL_JOB_ID'] = {self.job_id}

            futures.append(run_bash_command_with_log \\
                    .options(name=name_str, {options_str}) \\
                    .remote(
                        script,
                        log_path,
                        env_vars=sky_env_vars_dict,
                        stream_logs=True,
                        with_ray=True,
                    ))""")
        ]

    def add_epilogue(self) -> None:
        """Generates code that waits for all tasks, then exits."""
        assert self._has_prologue, 'Call add_prologue() before add_epilogue().'
        assert not self._has_epilogue, 'add_epilogue() called twice?'
        self._has_epilogue = True

        self._code += [
            textwrap.dedent(f"""\
            returncodes = ray.get(futures)
            if sum(returncodes) != 0:
                job_lib.set_status({self.job_id!r}, job_lib.JobStatus.FAILED)
                # This waits for all streaming logs to finish.
                job_lib.scheduler.schedule_step()
                time.sleep(0.5)
                print('ERROR: {colorama.Fore.RED}Job {self.job_id} failed with '
                      'return code list:{colorama.Style.RESET_ALL}',
                      returncodes,
                      file=sys.stderr,
                      flush=True)
                # Need this to set the job status in ray job to be FAILED.
                sys.exit(1)
            else:
                sys.stdout.flush()
                sys.stderr.flush()
                job_lib.set_status({self.job_id!r}, job_lib.JobStatus.SUCCEEDED)
                # This waits for all streaming logs to finish.
                job_lib.scheduler.schedule_step()
                time.sleep(0.5)
            """)
        ]

    def build(self) -> str:
        """Returns the entire generated program."""
        assert self._has_epilogue, 'Call add_epilogue() before build().'
        return '\n'.join(self._code)


class GangSchedulingStatus(enum.Enum):
    """Enum for gang scheduling status."""
    CLUSTER_READY = 0
    GANG_FAILED = 1
    HEAD_FAILED = 2


def _add_to_blocked_resources(blocked_resources: Set['resources_lib.Resources'],
                              resources: 'resources_lib.Resources') -> None:
    # If the resources is already blocked by blocked_resources, we don't need to
    # add it again to avoid duplicated entries.
    for r in blocked_resources:
        if resources.should_be_blocked_by(r):
            return
    blocked_resources.add(resources)


class FailoverCloudErrorHandlerV1:
    """Handles errors during provisioning and updates the blocked_resources.

    Deprecated: Newly added cloud should use the FailoverCloudErrorHandlerV2,
    which is more robust by parsing the errors raised by the cloud's API in a
    more structured way, instead of directly based on the stdout and stderr.
    """

    @staticmethod
    def _azure_handler(blocked_resources: Set['resources_lib.Resources'],
                       launchable_resources: 'resources_lib.Resources',
                       region: 'clouds.Region',
                       zones: Optional[List['clouds.Zone']], stdout: str,
                       stderr: str):
        del zones  # Unused.
        # The underlying ray autoscaler will try all zones of a region at once.
        style = colorama.Style
        stdout_splits = stdout.split('\n')
        stderr_splits = stderr.split('\n')
        errors = [
            s.strip()
            for s in stdout_splits + stderr_splits
            if ('Exception Details:' in s.strip() or 'InvalidTemplateDeployment'
                in s.strip() or '(ReadOnlyDisabledSubscription)' in s.strip())
        ]
        if not errors:
            if 'Head node fetch timed out' in stderr:
                # Example: click.exceptions.ClickException: Head node fetch
                # timed out. Failed to create head node.
                # This is a transient error, but we have retried in need_ray_up
                # and failed.  So we skip this region.
                logger.info('Got \'Head node fetch timed out\' in '
                            f'{region.name}.')
                _add_to_blocked_resources(
                    blocked_resources,
                    launchable_resources.copy(region=region.name))
            elif 'rsync: command not found' in stderr:
                with ux_utils.print_exception_no_traceback():
                    raise RuntimeError(_RSYNC_NOT_FOUND_MESSAGE)
            logger.info('====== stdout ======')
            for s in stdout_splits:
                print(s)
            logger.info('====== stderr ======')
            for s in stderr_splits:
                print(s)
            with ux_utils.print_exception_no_traceback():
                raise RuntimeError('Errors occurred during provision; '
                                   'check logs above.')

        logger.warning(f'Got error(s) in {region.name}:')
        messages = '\n\t'.join(errors)
        logger.warning(f'{style.DIM}\t{messages}{style.RESET_ALL}')
        if any('(ReadOnlyDisabledSubscription)' in s for s in errors):
            _add_to_blocked_resources(
                blocked_resources,
                resources_lib.Resources(cloud=clouds.Azure()))
        else:
            _add_to_blocked_resources(blocked_resources,
                                      launchable_resources.copy(zone=None))

    @staticmethod
    def _lambda_handler(blocked_resources: Set['resources_lib.Resources'],
                        launchable_resources: 'resources_lib.Resources',
                        region: 'clouds.Region',
                        zones: Optional[List['clouds.Zone']], stdout: str,
                        stderr: str):
        del zones  # Unused.
        style = colorama.Style
        stdout_splits = stdout.split('\n')
        stderr_splits = stderr.split('\n')
        errors = [
            s.strip()
            for s in stdout_splits + stderr_splits
            if 'LambdaCloudError:' in s.strip()
        ]
        if not errors:
            if 'rsync: command not found' in stderr:
                with ux_utils.print_exception_no_traceback():
                    raise RuntimeError(_RSYNC_NOT_FOUND_MESSAGE)
            logger.info('====== stdout ======')
            for s in stdout_splits:
                print(s)
            logger.info('====== stderr ======')
            for s in stderr_splits:
                print(s)
            with ux_utils.print_exception_no_traceback():
                raise RuntimeError('Errors occurred during provision; '
                                   'check logs above.')

        logger.warning(f'Got error(s) in {region.name}:')
        messages = '\n\t'.join(errors)
        logger.warning(f'{style.DIM}\t{messages}{style.RESET_ALL}')
        _add_to_blocked_resources(blocked_resources,
                                  launchable_resources.copy(zone=None))

        # Sometimes, LambdaCloudError will list available regions.
        for e in errors:
            if e.find('Regions with capacity available:') != -1:
                for r in clouds.Lambda.regions():
                    if e.find(r.name) == -1:
                        _add_to_blocked_resources(
                            blocked_resources,
                            launchable_resources.copy(region=r.name, zone=None))

    @staticmethod
    def _kubernetes_handler(blocked_resources: Set['resources_lib.Resources'],
                            launchable_resources: 'resources_lib.Resources',
                            region, zones, stdout, stderr):
        del zones  # Unused.
        style = colorama.Style
        stdout_splits = stdout.split('\n')
        stderr_splits = stderr.split('\n')
        errors = [
            s.strip()
            for s in stdout_splits + stderr_splits
            if 'KubernetesError:' in s.strip()
        ]
        if not errors:
            logger.info('====== stdout ======')
            for s in stdout_splits:
                print(s)
            logger.info('====== stderr ======')
            for s in stderr_splits:
                print(s)
            with ux_utils.print_exception_no_traceback():
                raise RuntimeError('Errors occurred during provisioning; '
                                   'check logs above.')

        logger.warning(f'Got error(s) in {region.name}:')
        messages = '\n\t'.join(errors)
        logger.warning(f'{style.DIM}\t{messages}{style.RESET_ALL}')
        _add_to_blocked_resources(blocked_resources,
                                  launchable_resources.copy(zone=None))

    @staticmethod
    def _scp_handler(blocked_resources: Set['resources_lib.Resources'],
                     launchable_resources: 'resources_lib.Resources', region,
                     zones, stdout, stderr):
        del zones  # Unused.
        style = colorama.Style
        stdout_splits = stdout.split('\n')
        stderr_splits = stderr.split('\n')
        errors = [
            s.strip()
            for s in stdout_splits + stderr_splits
            if 'SCPError:' in s.strip()
        ]
        if not errors:
            if 'rsync: command not found' in stderr:
                with ux_utils.print_exception_no_traceback():
                    raise RuntimeError(_RSYNC_NOT_FOUND_MESSAGE)
            logger.info('====== stdout ======')
            for s in stdout_splits:
                print(s)
            logger.info('====== stderr ======')
            for s in stderr_splits:
                print(s)
            with ux_utils.print_exception_no_traceback():
                raise RuntimeError('Errors occurred during provision; '
                                   'check logs above.')

        logger.warning(f'Got error(s) in {region.name}:')
        messages = '\n\t'.join(errors)
        logger.warning(f'{style.DIM}\t{messages}{style.RESET_ALL}')
        _add_to_blocked_resources(blocked_resources,
                                  launchable_resources.copy(zone=None))

        # Sometimes, SCPError will list available regions.
        for e in errors:
            if e.find('Regions with capacity available:') != -1:
                for r in clouds.SCP.regions():
                    if e.find(r.name) == -1:
                        _add_to_blocked_resources(
                            blocked_resources,
                            launchable_resources.copy(region=r.name, zone=None))

    @staticmethod
    def _ibm_handler(blocked_resources: Set['resources_lib.Resources'],
                     launchable_resources: 'resources_lib.Resources',
                     region: 'clouds.Region',
                     zones: Optional[List['clouds.Zone']], stdout: str,
                     stderr: str):

        style = colorama.Style
        stdout_splits = stdout.split('\n')
        stderr_splits = stderr.split('\n')
        errors = [
            s.strip()
            for s in stdout_splits + stderr_splits
            if 'ERR' in s.strip() or 'PANIC' in s.strip()
        ]
        if not errors:
            if 'rsync: command not found' in stderr:
                with ux_utils.print_exception_no_traceback():
                    raise RuntimeError(_RSYNC_NOT_FOUND_MESSAGE)
            logger.info('====== stdout ======')
            for s in stdout_splits:
                print(s)
            logger.info('====== stderr ======')
            for s in stderr_splits:
                print(s)
            with ux_utils.print_exception_no_traceback():
                raise RuntimeError('Errors occurred during provision; '
                                   'check logs above.')
        logger.warning(f'Got error(s) on IBM cluster, in {region.name}:')
        messages = '\n\t'.join(errors)
        logger.warning(f'{style.DIM}\t{messages}{style.RESET_ALL}')

        for zone in zones:  # type: ignore[union-attr]
            _add_to_blocked_resources(blocked_resources,
                                      launchable_resources.copy(zone=zone.name))

    @staticmethod
    def _local_handler(blocked_resources: Set['resources_lib.Resources'],
                       launchable_resources: 'resources_lib.Resources',
                       region: 'clouds.Region',
                       zones: Optional[List['clouds.Zone']], stdout: str,
                       stderr: str):
        del zones  # Unused.
        style = colorama.Style
        stdout_splits = stdout.split('\n')
        stderr_splits = stderr.split('\n')
        errors = [
            s.strip()
            for s in stdout_splits + stderr_splits
            if 'ERR' in s.strip() or 'PANIC' in s.strip()
        ]
        if not errors:
            if 'rsync: command not found' in stderr:
                with ux_utils.print_exception_no_traceback():
                    raise RuntimeError(_RSYNC_NOT_FOUND_MESSAGE)
            logger.info('====== stdout ======')
            for s in stdout_splits:
                print(s)
            logger.info('====== stderr ======')
            for s in stderr_splits:
                print(s)
            with ux_utils.print_exception_no_traceback():
                raise RuntimeError(
                    'Errors occurred during launching of cluster services; '
                    'check logs above.')
        logger.warning('Got error(s) on local cluster:')
        messages = '\n\t'.join(errors)
        logger.warning(f'{style.DIM}\t{messages}{style.RESET_ALL}')
        _add_to_blocked_resources(
            blocked_resources,
            launchable_resources.copy(region=region.name, zone=None))

    # Apr, 2023 by Hysun(hysun.he@oracle.com): Added support for OCI
    @staticmethod
    def _oci_handler(blocked_resources: Set['resources_lib.Resources'],
                     launchable_resources: 'resources_lib.Resources',
                     region: 'clouds.Region',
                     zones: Optional[List['clouds.Zone']], stdout: str,
                     stderr: str):

        style = colorama.Style
        stdout_splits = stdout.split('\n')
        stderr_splits = stderr.split('\n')
        errors = [
            s.strip()
            for s in stdout_splits + stderr_splits
            if ('VcnSubnetNotFound' in s.strip()) or
            ('oci.exceptions.ServiceError' in s.strip() and
             ('NotAuthorizedOrNotFound' in s.strip() or 'CannotParseRequest' in
              s.strip() or 'InternalError' in s.strip() or
              'LimitExceeded' in s.strip() or 'NotAuthenticated' in s.strip()))
        ]
        if not errors:
            if 'rsync: command not found' in stderr:
                with ux_utils.print_exception_no_traceback():
                    raise RuntimeError(_RSYNC_NOT_FOUND_MESSAGE)
            logger.info('====== stdout ======')
            for s in stdout_splits:
                print(s)
            logger.info('====== stderr ======')
            for s in stderr_splits:
                print(s)
            with ux_utils.print_exception_no_traceback():
                raise RuntimeError('Errors occurred during provision; '
                                   'check logs above.')

        logger.warning(f'Got error(s) in {region.name}:')
        messages = '\n\t'.join(errors)
        logger.warning(f'{style.DIM}\t{messages}{style.RESET_ALL}')

        if zones is not None:
            for zone in zones:
                _add_to_blocked_resources(
                    blocked_resources,
                    launchable_resources.copy(zone=zone.name))

    @staticmethod
    def update_blocklist_on_error(
            blocked_resources: Set['resources_lib.Resources'],
            launchable_resources: 'resources_lib.Resources',
            region: 'clouds.Region', zones: Optional[List['clouds.Zone']],
            stdout: Optional[str], stderr: Optional[str]) -> bool:
        """Handles cloud-specific errors and updates the block list.

        This parses textual stdout/stderr because we don't directly use the
        underlying clouds' SDKs.  If we did that, we could catch proper
        exceptions instead.

        Returns:
          definitely_no_nodes_launched: bool, True if definitely no nodes
            launched (e.g., due to VPC errors we have never sent the provision
            request), False otherwise.
        """
        assert launchable_resources.region == region.name, (
            launchable_resources, region)
        if stdout is None:
            # Gang scheduling failure (head node is definitely up, but some
            # workers' provisioning failed).  Simply block the zones.
            assert stderr is None, stderr
            if zones is not None:
                for zone in zones:
                    _add_to_blocked_resources(
                        blocked_resources,
                        launchable_resources.copy(zone=zone.name))
            return False  # definitely_no_nodes_launched
        assert stdout is not None and stderr is not None, (stdout, stderr)

        # TODO(zongheng): refactor into Cloud interface?
        cloud = launchable_resources.cloud
        handler = getattr(FailoverCloudErrorHandlerV1,
                          f'_{str(cloud).lower()}_handler')
        if handler is None:
            raise NotImplementedError(
                f'Cloud {cloud} unknown, or has not added '
                'support for parsing and handling provision failures. '
                'Please implement a handler in FailoverCloudErrorHandlerV1 when'
                'ray-autoscaler-based provisioner is used for the cloud.')
        handler(blocked_resources, launchable_resources, region, zones, stdout,
                stderr)

        stdout_splits = stdout.split('\n')
        stderr_splits = stderr.split('\n')
        # Determining whether head node launch *may* have been requested based
        # on outputs is tricky. We are conservative here by choosing an "early
        # enough" output line in the following:
        # https://github.com/ray-project/ray/blob/03b6bc7b5a305877501110ec04710a9c57011479/python/ray/autoscaler/_private/commands.py#L704-L737  # pylint: disable=line-too-long
        # This is okay, because we mainly want to use the return value of this
        # func to skip cleaning up never-launched clusters that encountered VPC
        # errors; their launch should not have printed any such outputs.
        head_node_launch_may_have_been_requested = any(
            'Acquiring an up-to-date head node' in line
            for line in stdout_splits + stderr_splits)
        # If head node request has definitely not been sent (this happens when
        # there are errors during node provider "bootstrapping", e.g.,
        # VPC-not-found errors), then definitely no nodes are launched.
        definitely_no_nodes_launched = (
            not head_node_launch_may_have_been_requested)

        return definitely_no_nodes_launched


class FailoverCloudErrorHandlerV2:
    """Handles errors during provisioning and updates the blocked_resources.

    This is a more robust version of FailoverCloudErrorHandlerV1. V2 parses
    the errors raised by the cloud's API using the exception, instead of the
    stdout and stderr.
    """

    @staticmethod
    def _gcp_handler(blocked_resources: Set['resources_lib.Resources'],
                     launchable_resources: 'resources_lib.Resources',
                     region: 'clouds.Region', zones: List['clouds.Zone'],
                     err: Exception):
        assert zones and len(zones) == 1, zones
        zone = zones[0]

        if not isinstance(err, provision_common.ProvisionerError):
            logger.warning(f'{colorama.Style.DIM}Got an unparsed error: {err}; '
                           f'blocking resources by its zone {zone.name}'
                           f'{colorama.Style.RESET_ALL}')
            _add_to_blocked_resources(blocked_resources,
                                      launchable_resources.copy(zone=zone.name))
            return
        errors = err.errors

        for e in errors:
            code = e['code']
            message = e['message']

            if code in ('QUOTA_EXCEEDED', 'quotaExceeded'):
                if '\'GPUS_ALL_REGIONS\' exceeded' in message:
                    # Global quota.  All regions in GCP will fail.  Ex:
                    # Quota 'GPUS_ALL_REGIONS' exceeded.  Limit: 1.0
                    # globally.
                    # This skip is only correct if we implement "first
                    # retry the region/zone of an existing cluster with the
                    # same name" correctly.
                    _add_to_blocked_resources(
                        blocked_resources,
                        launchable_resources.copy(region=None, zone=None))
                else:
                    # Per region.  Ex: Quota 'CPUS' exceeded.  Limit: 24.0
                    # in region us-west1.
                    _add_to_blocked_resources(
                        blocked_resources, launchable_resources.copy(zone=None))
            elif code in [
                    'ZONE_RESOURCE_POOL_EXHAUSTED',
                    'ZONE_RESOURCE_POOL_EXHAUSTED_WITH_DETAILS',
                    'UNSUPPORTED_OPERATION',
                    'insufficientCapacity',
            ]:  # Per zone.
                # Return codes can be found at https://cloud.google.com/compute/docs/troubleshooting/troubleshooting-vm-creation # pylint: disable=line-too-long
                # However, UNSUPPORTED_OPERATION is observed empirically
                # when VM is preempted during creation.  This seems to be
                # not documented by GCP.
                _add_to_blocked_resources(
                    blocked_resources,
                    launchable_resources.copy(zone=zone.name))
            elif code in ['RESOURCE_NOT_READY']:
                # This code is returned when the VM is still STOPPING.
                _add_to_blocked_resources(
                    blocked_resources,
                    launchable_resources.copy(zone=zone.name))
            elif code in ['RESOURCE_OPERATION_RATE_EXCEEDED']:
                # This code can happen when the VM is being created with a
                # machine image, and the VM and the machine image are on
                # different zones. We already have the retry when calling the
                # insert API, but if it still fails, we should block the zone
                # to avoid infinite retry.
                _add_to_blocked_resources(
                    blocked_resources,
                    launchable_resources.copy(zone=zone.name))
            elif code in [3, 8, 9]:
                # Error code 3 means TPU is preempted during creation.
                # Example:
                # {'code': 3, 'message': 'Cloud TPU received a bad request. update is not supported while in state PREEMPTED [EID: 0x73013519f5b7feb2]'} # pylint: disable=line-too-long
                # Error code 8 means TPU resources is out of
                # capacity. Example:
                # {'code': 8, 'message': 'There is no more capacity in the zone "europe-west4-a"; you can try in another zone where Cloud TPU Nodes are offered (see https://cloud.google.com/tpu/docs/regions) [EID: 0x1bc8f9d790be9142]'} # pylint: disable=line-too-long
                # Error code 9 means TPU resources is insufficient reserved
                # capacity. Example:
                # {'code': 9, 'message': 'Insufficient reserved capacity. Contact customer support to increase your reservation. [EID: 0x2f8bc266e74261a]'} # pylint: disable=line-too-long
                _add_to_blocked_resources(
                    blocked_resources,
                    launchable_resources.copy(zone=zone.name))
            elif code == 'RESOURCE_NOT_FOUND':
                # https://github.com/skypilot-org/skypilot/issues/1797
                # In the inner provision loop we have used retries to
                # recover but failed. This indicates this zone is most
                # likely out of capacity. The provision loop will terminate
                # any potentially live VMs before moving onto the next
                # zone.
                _add_to_blocked_resources(
                    blocked_resources,
                    launchable_resources.copy(zone=zone.name))
            elif code == 'VPC_NOT_FOUND':
                # User has specified a VPC that does not exist. On GCP, VPC is
                # global. So we skip the entire cloud.
                _add_to_blocked_resources(
                    blocked_resources,
                    launchable_resources.copy(region=None, zone=None))
            elif code == 'SUBNET_NOT_FOUND_FOR_VPC':
                if (any(acc.lower().startswith('tpu-v4')
                        for acc in launchable_resources.accelerators.keys()) and
                        region.name == 'us-central2'):
                    # us-central2 is a TPU v4 only region. The subnet for
                    # this region may not exist when the user does not have
                    # the TPU v4 quota. We should skip this region.
                    logger.warning('Please check if you have TPU v4 quotas '
                                   f'in {region.name}.')
                _add_to_blocked_resources(
                    blocked_resources,
                    launchable_resources.copy(region=region.name, zone=None))
            elif code == 'type.googleapis.com/google.rpc.QuotaFailure':
                # TPU VM pod specific error.
                if 'in region' in message:
                    # Example:
                    # "Quota 'TPUV2sPreemptiblePodPerProjectPerRegionForTPUAPI'
                    # exhausted. Limit 32 in region europe-west4"
                    _add_to_blocked_resources(
                        blocked_resources,
                        launchable_resources.copy(region=region.name,
                                                  zone=None))
                elif 'in zone' in message:
                    # Example:
                    # "Quota 'TPUV2sPreemptiblePodPerProjectPerZoneForTPUAPI'
                    # exhausted. Limit 32 in zone europe-west4-a"
                    _add_to_blocked_resources(
                        blocked_resources,
                        launchable_resources.copy(zone=zone.name))

            elif 'Requested disk size cannot be smaller than the image size' in message:
                logger.info('Skipping all regions due to disk size issue.')
                _add_to_blocked_resources(
                    blocked_resources,
                    launchable_resources.copy(region=None, zone=None))
            elif 'Policy update access denied.' in message or code == 'IAM_PERMISSION_DENIED':
                logger.info(
                    'Skipping all regions due to service account not '
                    'having the required permissions and the user '
                    'account does not have enough permission to '
                    'update it. Please contact your administrator and '
                    'check out: https://skypilot.readthedocs.io/en/latest/cloud-setup/cloud-permissions/gcp.html\n'  # pylint: disable=line-too-long
                    f'Details: {message}')
                _add_to_blocked_resources(
                    blocked_resources,
                    launchable_resources.copy(region=None, zone=None))
            elif 'is not found or access is unauthorized' in message:
                # Parse HttpError for unauthorized regions. Example:
                # googleapiclient.errors.HttpError: <HttpError 403 when requesting ... returned "Location us-east1-d is not found or access is unauthorized.". # pylint: disable=line-too-long
                # Details: "Location us-east1-d is not found or access is
                # unauthorized.">
                _add_to_blocked_resources(
                    blocked_resources,
                    launchable_resources.copy(zone=zone.name))
            else:
                logger.debug('Got unparsed error blocking resources by zone: '
                             f'{e}.')
                _add_to_blocked_resources(
                    blocked_resources,
                    launchable_resources.copy(zone=zone.name))

    @staticmethod
    def _default_handler(blocked_resources: Set['resources_lib.Resources'],
                         launchable_resources: 'resources_lib.Resources',
                         region: 'clouds.Region',
                         zones: Optional[List['clouds.Zone']],
                         error: Exception) -> None:
        """Handles cloud-specific errors and updates the block list."""
        del region  # Unused.
        logger.debug(
            f'Got error(s) in {launchable_resources.cloud}:'
            f'{common_utils.format_exception(error, use_bracket=True)}')
        if zones is None:
            _add_to_blocked_resources(blocked_resources,
                                      launchable_resources.copy(zone=None))
        else:
            for zone in zones:
                _add_to_blocked_resources(
                    blocked_resources,
                    launchable_resources.copy(zone=zone.name))

    @staticmethod
    def update_blocklist_on_error(
            blocked_resources: Set['resources_lib.Resources'],
            launchable_resources: 'resources_lib.Resources',
            region: 'clouds.Region', zones: Optional[List['clouds.Zone']],
            error: Exception) -> None:
        """Handles cloud-specific errors and updates the block list."""
        cloud = launchable_resources.cloud
        handler = getattr(FailoverCloudErrorHandlerV2,
                          f'_{str(cloud).lower()}_handler',
                          FailoverCloudErrorHandlerV2._default_handler)
        handler(blocked_resources, launchable_resources, region, zones, error)


class RetryingVmProvisioner(object):
    """A provisioner that retries different cloud/regions/zones."""

    class ToProvisionConfig:
        """Resources to be provisioned."""

        def __init__(
            self,
            cluster_name: str,
            resources: resources_lib.Resources,
            num_nodes: int,
            prev_cluster_status: Optional[status_lib.ClusterStatus],
            prev_handle: Optional['CloudVmRayResourceHandle'],
            prev_cluster_ever_up: bool,
        ) -> None:
            assert cluster_name is not None, 'cluster_name must be specified.'
            self.cluster_name = cluster_name
            self.resources = resources
            self.num_nodes = num_nodes
            self.prev_cluster_status = prev_cluster_status
            self.prev_handle = prev_handle
            self.prev_cluster_ever_up = prev_cluster_ever_up

    def __init__(self,
                 log_dir: str,
                 dag: 'dag.Dag',
                 optimize_target: 'optimizer.OptimizeTarget',
                 requested_features: Set[clouds.CloudImplementationFeatures],
                 local_wheel_path: pathlib.Path,
                 wheel_hash: str,
                 blocked_resources: Optional[Iterable[
                     resources_lib.Resources]] = None):
        self._blocked_resources: Set[resources_lib.Resources] = set()
        if blocked_resources:
            # blocked_resources is not None and not empty.
            self._blocked_resources.update(blocked_resources)

        self.log_dir = os.path.expanduser(log_dir)
        self._dag = dag
        self._optimize_target = optimize_target
        self._requested_features = requested_features
        self._local_wheel_path = local_wheel_path
        self._wheel_hash = wheel_hash

    def _yield_zones(
            self, to_provision: resources_lib.Resources, num_nodes: int,
            cluster_name: str,
            prev_cluster_status: Optional[status_lib.ClusterStatus],
            prev_cluster_ever_up: bool
    ) -> Iterable[Optional[List[clouds.Zone]]]:
        """Yield zones within the given region to try for provisioning.

        Yields:
            Zones to try for provisioning within the given to_provision.region.
              - None means the cloud does not support zones, but the region does
                offer the requested resources (so the outer loop should issue a
                request to that region).
              - Non-empty list means the cloud supports zones, and the zones
                do offer the requested resources. If a list is yielded, it is
                guaranteed to be non-empty.
              - Nothing yielded means the region does not offer the requested
                resources.
        """
        assert (to_provision.cloud is not None and
                to_provision.region is not None and to_provision.instance_type
                is not None), (to_provision,
                               'cloud, region and instance_type must have been '
                               'set by optimizer')
        cloud = to_provision.cloud
        region = clouds.Region(to_provision.region)
        zones = None

        def _get_previously_launched_zones() -> Optional[List[clouds.Zone]]:
            # When the cluster exists, the to_provision should have been set
            # to the previous cluster's resources.
            zones = [
                clouds.Zone(name=to_provision.zone),
            ] if to_provision.zone is not None else None
            if zones is None:
                # Reuse the zone field in the ray yaml as the
                # prev_resources.zone field may not be set before the previous
                # cluster is launched.
                handle = global_user_state.get_handle_from_cluster_name(
                    cluster_name)
                assert isinstance(handle, CloudVmRayResourceHandle), (
                    'handle should be CloudVmRayResourceHandle (found: '
                    f'{type(handle)}) {cluster_name!r}')
                config = common_utils.read_yaml(handle.cluster_yaml)
                # This is for the case when the zone field is not set in the
                # launched resources in a previous launch (e.g., ctrl-c during
                # launch and multi-node cluster before PR #1700).
                zones_str = config.get('provider', {}).get('availability_zone')
                if zones_str is not None:
                    zones = [
                        clouds.Zone(name=zone) for zone in zones_str.split(',')
                    ]
            return zones

        if prev_cluster_status is not None:
            # If the cluster is previously launched, we should relaunch in the
            # same region and zone.
            zones = _get_previously_launched_zones()

            if prev_cluster_status != status_lib.ClusterStatus.UP:
                logger.info(
                    f'Cluster {cluster_name!r} (status: '
                    f'{prev_cluster_status.value}) was previously launched '
                    f'in {cloud} {region.name}. Relaunching in that region.')
            yield zones

            # If it reaches here: the cluster status in the database gets
            # set to either STOPPED or None, since a launch request was issued
            # but failed, and the provisioning loop (_retry_zones()) stopped the
            # cluster if `cluster_ever_up` is True; or terminated the cluster
            # otherwise.
            if prev_cluster_ever_up:
                message = (f'Failed to launch cluster {cluster_name!r} '
                           f'(previous status: {prev_cluster_status.value}). '
                           'To retry launching the cluster, run: '
                           f'sky start {cluster_name}')
                with ux_utils.print_exception_no_traceback():
                    raise exceptions.ResourcesUnavailableError(message,
                                                               no_failover=True)

            assert (prev_cluster_status == status_lib.ClusterStatus.INIT
                   ), prev_cluster_status
            message = (f'Failed to launch cluster {cluster_name!r} '
                       f'(previous status: {prev_cluster_status.value}) '
                       f'with the original resources: {to_provision}.')
            # We attempted re-launching a previously INIT cluster with the
            # same cloud/region/resources, but failed. Here no_failover=False,
            # so we will retry provisioning it with the current requested
            # resources in the outer loop.
            #
            # This condition can be triggered for previously INIT cluster by
            # (1) launch, after answering prompt immediately ctrl-c;
            # (2) launch again.
            # After (1), the cluster exists with INIT, and may or may not be
            # live.  And if it hits here, it's definitely not alive (because
            # step (2) failed).  Hence it's ok to retry with different
            # cloud/region and with current resources.
            with ux_utils.print_exception_no_traceback():
                raise exceptions.ResourcesUnavailableError(message)

        # If it reaches here, it means the cluster did not exist, as all the
        # cases when the cluster exists have been handled above (either the
        # provision succeeded in the caller and no need to retry, or this
        # function raised an ResourcesUnavailableError).
        for zones in cloud.zones_provision_loop(
                region=to_provision.region,
                num_nodes=num_nodes,
                instance_type=to_provision.instance_type,
                accelerators=to_provision.accelerators,
                use_spot=to_provision.use_spot,
        ):
            if zones is None:
                yield None
            else:
                assert zones, (
                    'Either None or a non-empty list of zones should '
                    'be yielded')
                # Only retry requested region/zones or all if not specified.
                zone_names = [zone.name for zone in zones]
                if not to_provision.valid_on_region_zones(
                        region.name, zone_names):
                    continue
                if to_provision.zone is not None:
                    zones = [clouds.Zone(name=to_provision.zone)]
                yield zones

    def _retry_zones(
        self,
        to_provision: resources_lib.Resources,
        num_nodes: int,
        requested_resources: Set[resources_lib.Resources],
        dryrun: bool,
        stream_logs: bool,
        cluster_name: str,
        cloud_user_identity: Optional[List[str]],
        prev_cluster_status: Optional[status_lib.ClusterStatus],
        prev_handle: Optional['CloudVmRayResourceHandle'],
        prev_cluster_ever_up: bool,
    ) -> Dict[str, Any]:
        """The provision retry loop."""
        style = colorama.Style
        # Get log_path name
        log_path = os.path.join(self.log_dir, 'provision.log')
        log_abs_path = os.path.abspath(log_path)
        if not dryrun:
            os.makedirs(os.path.expanduser(self.log_dir), exist_ok=True)
            os.system(f'touch {log_path}')
        tail_cmd = f'tail -n100 -f {log_path}'
        logger.info('To view detailed progress: '
                    f'{style.BRIGHT}{tail_cmd}{style.RESET_ALL}')

        # Get previous cluster status
        cluster_exists = prev_cluster_status is not None

        assert to_provision.region is not None, (
            to_provision, 'region should have been set by the optimizer.')
        region = clouds.Region(to_provision.region)

        # Optimization - check if user has non-zero quota for
        # the instance type in the target region. If not, fail early
        # instead of trying to provision and failing later.
        try:
            need_provision = to_provision.cloud.check_quota_available(
                to_provision)

        except Exception as e:  # pylint: disable=broad-except
            need_provision = True
            logger.info(f'Error occurred when trying to check quota. '
                        f'Proceeding assuming quotas are available. Error: '
                        f'{common_utils.format_exception(e, use_bracket=True)}')

        if not need_provision:
            # if quota is found to be zero, raise exception and skip to
            # the next region
            if to_provision.use_spot:
                instance_descriptor = 'spot'
            else:
                instance_descriptor = 'on-demand'
            raise exceptions.ResourcesUnavailableError(
                f'{colorama.Fore.YELLOW}Found no quota for '
                f'{to_provision.instance_type} {instance_descriptor} '
                f'instances in region {to_provision.region} '
                f'in {to_provision.cloud}. '
                f'{colorama.Style.RESET_ALL}'
                f'To request quotas, check the instruction: '
                f'https://skypilot.readthedocs.io/en/latest/cloud-setup/quota.html.'  # pylint: disable=line-too-long
            )

        for zones in self._yield_zones(to_provision, num_nodes, cluster_name,
                                       prev_cluster_status,
                                       prev_cluster_ever_up):
            # Filter out zones that are blocked, if any.
            # This optimize the provision loop by skipping zones that are
            # indicated to be unavailable from previous provision attempts.
            # It can happen for the provisioning on GCP, as the
            # yield_region_zones will return zones from a region one by one,
            # but the optimizer that does the filtering will not be involved
            # until the next region.
            if zones is not None:
                remaining_unblocked_zones = copy.deepcopy(zones)
                for zone in zones:
                    for blocked_resources in self._blocked_resources:
                        if to_provision.copy(
                                region=region.name,
                                zone=zone.name).should_be_blocked_by(
                                    blocked_resources):
                            remaining_unblocked_zones.remove(zone)
                            break
                if not remaining_unblocked_zones:
                    # Skip the region if all zones are blocked.
                    continue
                zones = remaining_unblocked_zones

            if zones is None:
                # For clouds that don't have a zone concept or cloud
                # provisioners that do not support zone-based provisioning
                # (e.g., Azure, Lambda).
                zone_str = ''
            else:
                zone_str = ','.join(z.name for z in zones)
                zone_str = f' ({zone_str})'
            try:
                config_dict = backend_utils.write_cluster_config(
                    to_provision,
                    num_nodes,
                    _get_cluster_config_template(to_provision.cloud),
                    cluster_name,
                    self._local_wheel_path,
                    self._wheel_hash,
                    region=region,
                    zones=zones,
                    dryrun=dryrun,
                    keep_launch_fields_in_existing_config=cluster_exists)
            except exceptions.ResourcesUnavailableError as e:
                # Failed due to catalog issue, e.g. image not found, or
                # GPUs are requested in a Kubernetes cluster but the cluster
                # does not have nodes labeled with GPU types.
                logger.info(f'{e}')
                continue
            if dryrun:
                return config_dict
            cluster_config_file = config_dict['ray']

            launched_resources = to_provision.copy(region=region.name)
            if zones and len(zones) == 1:
                launched_resources = launched_resources.copy(zone=zones[0].name)

            prev_cluster_ips, prev_ssh_ports = None, None
            if prev_handle is not None:
                prev_cluster_ips = prev_handle.stable_internal_external_ips
                prev_ssh_ports = prev_handle.stable_ssh_ports
            # Record early, so if anything goes wrong, 'sky status' will show
            # the cluster name and users can appropriately 'sky down'.  It also
            # means a second 'sky launch -c <name>' will attempt to reuse.
            handle = CloudVmRayResourceHandle(
                cluster_name=cluster_name,
                # Backward compatibility will be guaranteed by the underlying
                # backend_utils.write_cluster_config, which gets the cluster
                # name on cloud from the ray yaml file, if the previous cluster
                # exists.
                cluster_name_on_cloud=config_dict['cluster_name_on_cloud'],
                cluster_yaml=cluster_config_file,
                launched_nodes=num_nodes,
                # OK for this to be shown in CLI as status == INIT.
                launched_resources=launched_resources,
                # Use the previous cluster's IPs and ports if available to
                # optimize the case where the cluster is restarted, i.e., no
                # need to query IPs and ports from the cloud provider.
                stable_internal_external_ips=prev_cluster_ips,
                stable_ssh_ports=prev_ssh_ports)
            usage_lib.messages.usage.update_final_cluster_status(
                status_lib.ClusterStatus.INIT)

            # This sets the status to INIT (even for a normal, UP cluster).
            global_user_state.add_or_update_cluster(
                cluster_name,
                cluster_handle=handle,
                requested_resources=requested_resources,
                ready=False,
            )

            global_user_state.set_owner_identity_for_cluster(
                cluster_name, cloud_user_identity)

            if (to_provision.cloud.PROVISIONER_VERSION ==
                    clouds.ProvisionerVersion.SKYPILOT):
                # TODO (suquark): Gradually move the other clouds to
                #  the new provisioner once they are ready.
                assert to_provision.region == region.name, (to_provision,
                                                            region)
                num_nodes = handle.launched_nodes
                try:
                    provision_record = provisioner.bulk_provision(
                        to_provision.cloud,
                        region,
                        zones,
                        provisioner.ClusterName(cluster_name,
                                                handle.cluster_name_on_cloud),
                        num_nodes=num_nodes,
                        cluster_yaml=handle.cluster_yaml,
                        prev_cluster_ever_up=prev_cluster_ever_up,
                        log_dir=self.log_dir)
                    # NOTE: We will handle the logic of '_ensure_cluster_ray_started'
                    # in 'provision_utils.post_provision_runtime_setup()' in the caller.
                    resources_vars = (
                        to_provision.cloud.make_deploy_resources_variables(
                            to_provision, handle.cluster_name_on_cloud, region,
                            zones))
                    config_dict['provision_record'] = provision_record
                    config_dict['resources_vars'] = resources_vars
                    config_dict['handle'] = handle
                    return config_dict
                except provision_common.StopFailoverError:
                    with ux_utils.print_exception_no_traceback():
                        raise
                except Exception as e:  # pylint: disable=broad-except
                    # NOTE: We try to cleanup the cluster even if the previous
                    # cluster does not exist. Also we are fast at
                    # cleaning up clusters now if there is no existing node..
                    CloudVmRayBackend().post_teardown_cleanup(
                        handle, terminate=not prev_cluster_ever_up)
                    # TODO(suquark): other clouds may have different zone
                    #  blocking strategy. See '_update_blocklist_on_error'
                    #  for details.
                    FailoverCloudErrorHandlerV2.update_blocklist_on_error(
                        self._blocked_resources, to_provision, region, zones, e)
                    continue
                # NOTE: The code below in the loop should not be reachable
                # with the new provisioner.

            logging_info = {
                'cluster_name': cluster_name,
                'region_name': region.name,
                'zone_str': zone_str,
            }
            status, stdout, stderr, head_internal_ip, head_external_ip = (
                self._gang_schedule_ray_up(to_provision.cloud,
                                           cluster_config_file, handle,
                                           log_abs_path, stream_logs,
                                           logging_info, to_provision.use_spot))

            if status == GangSchedulingStatus.CLUSTER_READY:
                # We must query the IPs from the cloud provider, when the
                # provisioning is done, to make sure the cluster IPs are
                # up-to-date.
                # The staled IPs may be caused by the node being restarted
                # manually or by the cloud provider.
                # Optimize the case where the cluster's head IPs can be parsed
                # from the output of 'ray up'.
                kwargs = {}
                if handle.launched_nodes == 1:
                    kwargs = {
                        'internal_ips': [head_internal_ip],
                        'external_ips': [head_external_ip]
                    }
                handle.update_cluster_ips(max_attempts=_FETCH_IP_MAX_ATTEMPTS,
                                          **kwargs)
                handle.update_ssh_ports(max_attempts=_FETCH_IP_MAX_ATTEMPTS)
                if cluster_exists:
                    # Guard against the case where there's an existing cluster
                    # with ray runtime messed up (e.g., manually killed) by (1)
                    # querying ray status (2) restarting ray if needed.
                    #
                    # The above 'ray up' will not restart it automatically due
                    # to 'ray up # --no-restart' flag.
                    #
                    # NOTE: this is performance sensitive and has been observed
                    # to take 9s. Only do this for existing clusters, not
                    # freshly launched ones (which should have ray runtime
                    # started).
                    self._ensure_cluster_ray_started(handle, log_abs_path)

                config_dict['handle'] = handle
                return config_dict

            # The cluster is not ready. We must perform error recording and/or
            # cleanup.

            # If cluster was ever up, stop it; otherwise terminate.
            terminate_or_stop = not prev_cluster_ever_up
            definitely_no_nodes_launched = False
            if status == GangSchedulingStatus.HEAD_FAILED:
                # ray up failed for the head node.
                definitely_no_nodes_launched = FailoverCloudErrorHandlerV1.update_blocklist_on_error(
                    self._blocked_resources, to_provision, region, zones,
                    stdout, stderr)
            else:
                # gang scheduling failed.
                assert status == GangSchedulingStatus.GANG_FAILED, status
                # The stdout/stderr of ray up is not useful here, since
                # head node is successfully provisioned.
                definitely_no_nodes_launched = FailoverCloudErrorHandlerV1.update_blocklist_on_error(
                    self._blocked_resources,
                    to_provision,
                    region,
                    zones=zones,
                    stdout=None,
                    stderr=None)
                # GANG_FAILED means head is up, workers failed.
                assert definitely_no_nodes_launched is False, (
                    definitely_no_nodes_launched)

                # Only log the errors for GANG_FAILED, since HEAD_FAILED may
                # not have created any resources (it can happen however) and
                # HEAD_FAILED can happen in "normal" failover cases.
                logger.error('*** Failed provisioning the cluster. ***')
                terminate_str = ('Terminating'
                                 if terminate_or_stop else 'Stopping')
                logger.error(f'*** {terminate_str} the failed cluster. ***')

            # If these conditions hold, it *should* be safe to skip the cleanup
            # action. This is a UX optimization.
            #
            # We want to skip mainly for VPC/subnets errors thrown during node
            # provider bootstrapping: if users encountered "No VPC with name
            # 'xxx' is found in <region>.", then going ahead to down the
            # non-existent cluster will itself print out a (caught, harmless)
            # error with the same message.  This was found to be
            # confusing. Thus we skip termination.
            skip_cleanup = not cluster_exists and definitely_no_nodes_launched
            if skip_cleanup:
                continue

            # There may exist partial nodes (e.g., head node) so we must
            # terminate or stop before moving on to other regions.
            #
            # NOTE: even HEAD_FAILED could've left a live head node there,
            # so we must terminate/stop here too. E.g., node is up, and ray
            # autoscaler proceeds to setup commands, which may fail:
            #   ERR updater.py:138 -- New status: update-failed
            CloudVmRayBackend().teardown_no_lock(handle,
                                                 terminate=terminate_or_stop)

        if to_provision.zone is not None:
            message = (
                f'Failed to acquire resources in {to_provision.zone}. '
                'Try changing resource requirements or use another zone.')
        elif to_provision.region is not None:
            # For public clouds, provision.region is always set.
            message = ('Failed to acquire resources in all zones in '
                       f'{to_provision.region}. Try changing resource '
                       'requirements or use another region.')
        else:
            message = (f'Failed to acquire resources in {to_provision.cloud}. '
                       'Try changing resource requirements or use another '
                       'cloud provider.')
        # Do not failover to other locations if the cluster was ever up, since
        # the user can have some data on the cluster.
        raise exceptions.ResourcesUnavailableError(
            message, no_failover=prev_cluster_ever_up)

    # TODO(suquark): Deprecate this method
    # once the `provision_utils` is adopted for all the clouds.
    @timeline.event
    def _gang_schedule_ray_up(
        self, to_provision_cloud: clouds.Cloud, cluster_config_file: str,
        cluster_handle: 'backends.CloudVmRayResourceHandle', log_abs_path: str,
        stream_logs: bool, logging_info: dict, use_spot: bool
    ) -> Tuple[GangSchedulingStatus, str, str, Optional[str], Optional[str]]:
        """Provisions a cluster via 'ray up' and wait until fully provisioned.

        Returns:
            (GangSchedulingStatus; stdout; stderr;
                optional head_internal_ip; optional head_external_ip).
        """
        # FIXME(zhwu,zongheng): ray up on multiple nodes ups the head node then
        # waits for all workers; turn it into real gang scheduling.
        # FIXME: refactor code path to remove use of stream_logs
        del stream_logs

        def ray_up():
            # Runs `ray up <kwargs>` with our monkey-patched launch hash
            # calculation. See the monkey patch file for why.
            #
            # NOTE: --no-restart solves the following bug.  Without it, if 'ray
            # up' (sky launch) twice on a cluster with >1 node, the worker node
            # gets disconnected/killed by ray autoscaler; the whole task will
            # just freeze.  (Doesn't affect 1-node clusters.)  With this flag,
            # ray processes no longer restart and this bug doesn't show.
            # Downside is existing tasks on the cluster will keep running
            # (which may be ok with the semantics of 'sky launch' twice).
            # Tracked in https://github.com/ray-project/ray/issues/20402.
            # Ref: https://github.com/ray-project/ray/blob/releases/2.4.0/python/ray/autoscaler/sdk/sdk.py#L16-L49  # pylint: disable=line-too-long
            script_path = write_ray_up_script_with_patched_launch_hash_fn(
                cluster_config_file, ray_up_kwargs={'no_restart': True})

            # Redirect stdout/err to the file and streaming (if stream_logs).
            # With stdout/err redirected, 'ray up' will have no color and
            # different order from directly running in the console. The
            # `--log-style` and `--log-color` flags do not work. To reproduce,
            # `ray up --log-style pretty --log-color true | tee tmp.out`.
            returncode, stdout, stderr = log_lib.run_with_log(
                [sys.executable, script_path],
                log_abs_path,
                stream_logs=False,
                start_streaming_at='Shared connection to',
                line_processor=log_utils.RayUpLineProcessor(),
                # Reduce BOTO_MAX_RETRIES from 12 to 5 to avoid long hanging
                # time during 'ray up' if insufficient capacity occurs.
                env=dict(
                    os.environ,
                    BOTO_MAX_RETRIES='5',
                    # Use environment variables to disable the ray usage collection
                    # (to avoid overheads and potential issues with the usage)
                    # as sdk does not take the argument for disabling the usage
                    # collection.
                    RAY_USAGE_STATS_ENABLED='0'),
                require_outputs=True,
                # Disable stdin to avoid ray outputs mess up the terminal with
                # misaligned output when multithreading/multiprocessing are used
                # Refer to: https://github.com/ray-project/ray/blob/d462172be7c5779abf37609aed08af112a533e1e/python/ray/autoscaler/_private/subprocess_output_util.py#L264  # pylint: disable=line-too-long
                stdin=subprocess.DEVNULL)
            return returncode, stdout, stderr

        region_name = logging_info['region_name']
        zone_str = logging_info['zone_str']
        style = colorama.Style
        if isinstance(to_provision_cloud, clouds.Kubernetes):
            logger.info(f'{style.BRIGHT}Launching on {to_provision_cloud} '
                        f'{style.RESET_ALL}')
        else:
            logger.info(f'{style.BRIGHT}Launching on {to_provision_cloud} '
                        f'{region_name}{style.RESET_ALL}{zone_str}')
        start = time.time()

        # Edge case: /tmp/ray does not exist, so autoscaler can't create/store
        # cluster lock and cluster state.
        os.makedirs('/tmp/ray', exist_ok=True)

        # Launch the cluster with ray up

        # Retry if the any of the following happens:
        # 1. Failed due to timeout when fetching head node for Azure.
        # 2. Failed due to file mounts, because it is probably has too
        # many ssh connections and can be fixed by retrying.
        # This is required when using custom image for GCP.
        def need_ray_up(
                ray_up_return_value: Optional[Tuple[int, str, str]]) -> bool:

            # Indicates the first ray up.
            if ray_up_return_value is None:
                return True

            returncode, stdout, stderr = ray_up_return_value
            if returncode == 0:
                return False

            if isinstance(to_provision_cloud, clouds.Azure):
                if 'Failed to invoke the Azure CLI' in stderr:
                    logger.info(
                        'Retrying head node provisioning due to Azure CLI '
                        'issues.')
                    return True
                if ('Head node fetch timed out. Failed to create head node.'
                        in stderr):
                    logger.info(
                        'Retrying head node provisioning due to head fetching '
                        'timeout.')
                    return True

            if isinstance(to_provision_cloud, clouds.Lambda):
                if 'Your API requests are being rate limited.' in stderr:
                    logger.info(
                        'Retrying due to Lambda API rate limit exceeded.')
                    return True

            if 'rsync: command not found' in stderr:
                logger.info('Skipping retry due to `rsync` not found in '
                            'the specified image.')
                return False

            if ('Processing file mounts' in stdout and
                    'Running setup commands' not in stdout and
                    'Failed to setup head node.' in stderr):
                logger.info(
                    'Retrying runtime setup due to ssh connection issue.')
                return True

            if ('ConnectionResetError: [Errno 54] Connection reset by peer'
                    in stderr):
                logger.info('Retrying due to Connection reset by peer.')
                return True
            return False

        retry_cnt = 0
        ray_up_return_value = None
        # 5 seconds to 180 seconds. We need backoff for e.g., rate limit per
        # minute errors.
        backoff = common_utils.Backoff(initial_backoff=5,
                                       max_backoff_factor=180 // 5)
        while (retry_cnt < _MAX_RAY_UP_RETRY and
               need_ray_up(ray_up_return_value)):
            retry_cnt += 1
            if retry_cnt > 1:
                sleep = backoff.current_backoff()
                logger.info(
                    'Retrying launching in {:.1f} seconds.'.format(sleep))
                time.sleep(sleep)
            ray_up_return_value = ray_up()

        assert ray_up_return_value is not None
        returncode, stdout, stderr = ray_up_return_value

        logger.debug(f'`ray up` takes {time.time() - start:.1f} seconds with '
                     f'{retry_cnt} retries.')
        if returncode != 0:
            return GangSchedulingStatus.HEAD_FAILED, stdout, stderr, None, None

        # Only 1 node or head node provisioning failure.
        if cluster_handle.launched_nodes == 1 and returncode == 0:
            # Optimization: Try parse head ip from 'ray up' stdout.
            # Last line looks like: 'ssh ... <user>@<public head_ip>\n'
            position = stdout.rfind('@')
            # Use a regex to extract the IP address.
            external_ip_list = re.findall(backend_utils.IP_ADDR_REGEX,
                                          stdout[position + 1:])
            head_internal_ip, head_external_ip = None, None
            if len(external_ip_list) == 1:
                head_external_ip = external_ip_list[0]

            # Optimization: Try parse internal head ip from 'ray start' stdout.
            # The line looks like: 'Local node IP: <internal head_ip>\n'
            position = stdout.rfind('Local node IP')
            line = stdout[position:].partition('\n')[0]
            internal_ip_list = re.findall(backend_utils.IP_ADDR_REGEX,
                                          common_utils.remove_color(line))
            if len(internal_ip_list) == 1:
                head_internal_ip = internal_ip_list[0]

            logger.debug(f'Get head ips from ray up stdout: {head_internal_ip} '
                         f'{head_external_ip}')
            return (GangSchedulingStatus.CLUSTER_READY, stdout, stderr,
                    head_internal_ip, head_external_ip)

        # All code below is handling num_nodes > 1.
        provision_str = ('Successfully provisioned or found existing head '
                         'instance.')
        logger.info(f'{style.BRIGHT}{provision_str} '
                    f'Waiting for workers.{style.RESET_ALL}')

        # FIXME(zongheng): the below requires ray processes are up on head. To
        # repro it failing: launch a 2-node cluster, log into head and ray
        # stop, then launch again.
        cluster_ready = backend_utils.wait_until_ray_cluster_ready(
            cluster_config_file,
            num_nodes=cluster_handle.launched_nodes,
            log_path=log_abs_path,
            nodes_launching_progress_timeout=_NODES_LAUNCHING_PROGRESS_TIMEOUT[
                type(to_provision_cloud)])
        if cluster_ready:
            cluster_status = GangSchedulingStatus.CLUSTER_READY
            # ray up --no-restart again with upscaling_speed=0 after cluster is
            # ready to ensure cluster will not scale up after preemption (spot).
            # Skip for non-spot as this takes extra time to provision (~1min).
            if use_spot:
                ray_config = common_utils.read_yaml(cluster_config_file)
                ray_config['upscaling_speed'] = 0
                common_utils.dump_yaml(cluster_config_file, ray_config)
                start = time.time()
                returncode, stdout, stderr = ray_up()
                logger.debug(
                    f'Upscaling reset takes {time.time() - start} seconds.')
                if returncode != 0:
                    return (GangSchedulingStatus.GANG_FAILED, stdout, stderr,
                            None, None)
        else:
            cluster_status = GangSchedulingStatus.GANG_FAILED

        # Do not need stdout/stderr if gang scheduling failed.
        # gang_succeeded = False, if head OK, but workers failed.
        return cluster_status, '', '', None, None

    def _ensure_cluster_ray_started(self, handle: 'CloudVmRayResourceHandle',
                                    log_abs_path) -> None:
        """Ensures ray processes are up on a just-provisioned cluster."""
        if handle.launched_nodes > 1:
            # FIXME(zongheng): this has NOT been tested with multinode
            # clusters; mainly because this function will not be reached in
            # that case.  See #140 for details.  If it were reached, the
            # following logic might work:
            #   - get all node ips
            #   - for all nodes: ray stop
            #   - ray up --restart-only
            return
        backend = CloudVmRayBackend()

        returncode, output, _ = backend.run_on_head(
            handle,
            instance_setup.RAY_STATUS_WITH_SKY_RAY_PORT_COMMAND,
            require_outputs=True)
        while returncode == 0 and 'No cluster status' in output:
            # Retry until ray status is ready. This is to avoid the case where
            # ray cluster is just started but the ray status is not ready yet.
            logger.info('Waiting for ray cluster to be ready remotely.')
            time.sleep(1)
            returncode, output, _ = backend.run_on_head(
                handle,
                instance_setup.RAY_STATUS_WITH_SKY_RAY_PORT_COMMAND,
                require_outputs=True)
        if returncode == 0:
            return
        backend.run_on_head(handle, 'ray stop')

        # Runs `ray up <kwargs>` with our monkey-patched launch hash
        # calculation. See the monkey patch file for why.
        script_path = write_ray_up_script_with_patched_launch_hash_fn(
            handle.cluster_yaml, ray_up_kwargs={'restart_only': True})
        log_lib.run_with_log(
            [sys.executable, script_path],
            log_abs_path,
            stream_logs=False,
            # Use environment variables to disable the ray usage collection
            # (to avoid overheads and potential issues with the usage)
            # as sdk does not take the argument for disabling the usage
            # collection.
            env=dict(os.environ, RAY_USAGE_STATS_ENABLED='0'),
            # Disable stdin to avoid ray outputs mess up the terminal with
            # misaligned output when multithreading/multiprocessing is used.
            # Refer to: https://github.com/ray-project/ray/blob/d462172be7c5779abf37609aed08af112a533e1e/python/ray/autoscaler/_private/subprocess_output_util.py#L264 # pylint: disable=line-too-long
            stdin=subprocess.DEVNULL)

    @timeline.event
    def provision_with_retries(
        self,
        task: task_lib.Task,
        to_provision_config: ToProvisionConfig,
        dryrun: bool,
        stream_logs: bool,
    ) -> Dict[str, Any]:
        """Provision with retries for all launchable resources."""
        cluster_name = to_provision_config.cluster_name
        to_provision = to_provision_config.resources
        num_nodes = to_provision_config.num_nodes
        prev_cluster_status = to_provision_config.prev_cluster_status
        prev_handle = to_provision_config.prev_handle
        prev_cluster_ever_up = to_provision_config.prev_cluster_ever_up
        launchable_retries_disabled = (self._dag is None or
                                       self._optimize_target is None)

        failover_history: List[Exception] = list()

        style = colorama.Style
        # Retrying launchable resources.
        while True:
            try:
                # Recheck cluster name as the 'except:' block below may
                # change the cloud assignment.
                to_provision.cloud.check_cluster_name_is_valid(cluster_name)
                if dryrun:
                    cloud_user = None
                else:
                    cloud_user = to_provision.cloud.get_current_user_identity()
                # Skip if to_provision.cloud does not support requested features
                to_provision.cloud.check_features_are_supported(
                    to_provision, self._requested_features)

                config_dict = self._retry_zones(
                    to_provision,
                    num_nodes,
                    requested_resources=set(task.resources),
                    dryrun=dryrun,
                    stream_logs=stream_logs,
                    cluster_name=cluster_name,
                    cloud_user_identity=cloud_user,
                    prev_cluster_status=prev_cluster_status,
                    prev_handle=prev_handle,
                    prev_cluster_ever_up=prev_cluster_ever_up)
                if dryrun:
                    return config_dict
            except (exceptions.InvalidClusterNameError,
                    exceptions.NotSupportedError,
                    exceptions.CloudUserIdentityError) as e:
                # InvalidClusterNameError: cluster name is invalid,
                # NotSupportedError: cloud does not support requested features,
                # CloudUserIdentityError: cloud user identity is invalid.
                # The exceptions above should be applicable to the whole
                # cloud, so we do add the cloud to the blocked resources.
                logger.warning(common_utils.format_exception(e))
                _add_to_blocked_resources(
                    self._blocked_resources,
                    resources_lib.Resources(cloud=to_provision.cloud))
                failover_history.append(e)
            except exceptions.ResourcesUnavailableError as e:
                failover_history.append(e)
                if e.no_failover:
                    raise e.with_failover_history(failover_history)
                if launchable_retries_disabled:
                    logger.warning(
                        'DAG and optimize_target needs to be registered first '
                        'to enable cross-cloud retry. '
                        'To fix, call backend.register_info(dag=dag, '
                        'optimize_target=sky.OptimizeTarget.COST)')
                    raise e.with_failover_history(failover_history)

                logger.warning(common_utils.format_exception(e))
            else:
                # Provisioning succeeded.
                break

            if to_provision.zone is None:
                region_or_zone_str = str(to_provision.region)
            else:
                region_or_zone_str = str(to_provision.zone)
            logger.warning(f'\n{style.BRIGHT}Provision failed for {num_nodes}x '
                           f'{to_provision} in {region_or_zone_str}. '
                           f'Trying other locations (if any).{style.RESET_ALL}')
            if prev_cluster_status is None:
                # Add failed resources to the blocklist, only when it
                # is in fallback mode.
                _add_to_blocked_resources(self._blocked_resources, to_provision)
            else:
                # If we reach here, it means that the existing cluster must have
                # a previous status of INIT, because other statuses (UP,
                # STOPPED) will not trigger the failover due to `no_failover`
                # flag; see _yield_zones(). Also, the cluster should have been
                # terminated by _retry_zones().
                assert (prev_cluster_status == status_lib.ClusterStatus.INIT
                       ), prev_cluster_status
                assert global_user_state.get_handle_from_cluster_name(
                    cluster_name) is None, cluster_name
                logger.info('Retrying provisioning with requested resources '
                            f'{task.num_nodes}x {task.resources}')
                # Retry with the current, potentially "smaller" resources:
                # to_provision == the current new resources (e.g., V100:1),
                # which may be "smaller" than the original (V100:8).
                # num_nodes is not part of a Resources so must be updated
                # separately.
                num_nodes = task.num_nodes
                prev_cluster_status = None
                prev_handle = None

            # Set to None so that sky.optimize() will assign a new one
            # (otherwise will skip re-optimizing this task).
            # TODO: set all remaining tasks' best_resources to None.
            task.best_resources = None
            try:
                self._dag = sky.optimize(
                    self._dag,
                    minimize=self._optimize_target,
                    blocked_resources=self._blocked_resources)
            except exceptions.ResourcesUnavailableError as e:
                # Optimizer failed to find a feasible resources for the task,
                # either because the previous failovers have blocked all the
                # possible resources or the requested resources is too
                # restrictive. If we reach here, our failover logic finally
                # ends here.
                raise e.with_failover_history(failover_history)
            to_provision = task.best_resources
            assert task in self._dag.tasks, 'Internal logic error.'
            assert to_provision is not None, task
        return config_dict


class CloudVmRayResourceHandle(backends.backend.ResourceHandle):
    """A pickle-able handle to a cluster created by CloudVmRayBackend.

    The handle object will last for the whole lifecycle of the cluster.

    - (required) Cluster name.
    - (required) Cluster name on cloud (different from the cluster name, as we
        append user hash to avoid conflict b/t multiple users in the same
        organization/account, and truncate the name for length limit). See
        design_docs/cluster_name.md for details.
    - (required) Path to a cluster.yaml file.
    - (optional) A cached head node public IP.  Filled in after a
        successful provision().
    - (optional) A cached stable list of (internal IP, external IP) tuples
        for all nodes in a cluster. Filled in after successful task execution.
    - (optional) Launched num nodes
    - (optional) Launched resources
    - (optional) Docker user name
    - (optional) If TPU(s) are managed, a path to a deletion script.
    """
    # Bump if any fields get added/removed/changed, and add backward
    # compaitibility logic in __setstate__.
    _VERSION = 7

    def __init__(
            self,
            *,
            cluster_name: str,
            cluster_name_on_cloud: str,
            cluster_yaml: str,
            launched_nodes: int,
            launched_resources: resources_lib.Resources,
            stable_internal_external_ips: Optional[List[Tuple[str,
                                                              str]]] = None,
            stable_ssh_ports: Optional[List[int]] = None,
            # The following 2 fields are deprecated. SkyPilot new provisioner
            # API handles the TPU node creation/deletion.
            # Backward compatibility for TPU nodes created before #2943.
            # TODO (zhwu): Remove this after 0.6.0.
            tpu_create_script: Optional[str] = None,
            tpu_delete_script: Optional[str] = None) -> None:
        self._version = self._VERSION
        self.cluster_name = cluster_name
        self.cluster_name_on_cloud = cluster_name_on_cloud
        self._cluster_yaml = cluster_yaml.replace(os.path.expanduser('~'), '~',
                                                  1)
        # List of (internal_ip, feasible_ip) tuples for all the nodes in the
        # cluster, sorted by the feasible ips. The feasible ips can be either
        # internal or external ips, depending on the use_internal_ips flag.
        self.stable_internal_external_ips = stable_internal_external_ips
        self.stable_ssh_ports = stable_ssh_ports
        self.launched_nodes = launched_nodes
        self.launched_resources = launched_resources
        self.docker_user: Optional[str] = None
        self.ssh_user: Optional[str] = None
        # Deprecated. SkyPilot new provisioner API handles the TPU node
        # creation/deletion.
        # Backward compatibility for TPU nodes created before #2943.
        # TODO (zhwu): Remove this after 0.6.0.
        self.tpu_create_script = tpu_create_script
        self.tpu_delete_script = tpu_delete_script

    def __repr__(self):
        return (f'ResourceHandle('
                f'\n\tcluster_name={self.cluster_name},'
                f'\n\tcluster_name_on_cloud={self.cluster_name_on_cloud},'
                f'\n\thead_ip={self.head_ip},'
                '\n\tstable_internal_external_ips='
                f'{self.stable_internal_external_ips},'
                '\n\tstable_ssh_ports='
                f'{self.stable_ssh_ports},'
                '\n\tcluster_yaml='
                f'{self.cluster_yaml}, '
                f'\n\tlaunched_resources={self.launched_nodes}x '
                f'{self.launched_resources}, '
                f'\n\tdocker_user={self.docker_user},'
                f'\n\tssh_user={self.ssh_user},'
                # TODO (zhwu): Remove this after 0.6.0.
                f'\n\ttpu_create_script={self.tpu_create_script}, '
                f'\n\ttpu_delete_script={self.tpu_delete_script})')

    def get_cluster_name(self):
        return self.cluster_name

    def _use_internal_ips(self):
        """Returns whether to use internal IPs for SSH connections."""
        # Directly load the `use_internal_ips` flag from the cluster yaml
        # instead of `skypilot_config` as the latter can be changed after the
        # cluster is UP.
        return common_utils.read_yaml(self.cluster_yaml).get(
            'provider', {}).get('use_internal_ips', False)

    def _update_cluster_region(self):
        """Update the region in handle.launched_resources.

        This is for backward compatibility to handle the clusters launched
        long before. We should remove this after 0.6.0.
        """
        if self.launched_resources.region is not None:
            return

        config = common_utils.read_yaml(self.cluster_yaml)
        provider = config['provider']
        cloud = self.launched_resources.cloud
        if cloud.is_same_cloud(clouds.Azure()):
            region = provider['location']
        elif cloud.is_same_cloud(clouds.GCP()) or cloud.is_same_cloud(
                clouds.AWS()):
            region = provider['region']

        self.launched_resources = self.launched_resources.copy(region=region)

    def update_ssh_ports(self, max_attempts: int = 1) -> None:
        """Fetches and sets the SSH ports for the cluster nodes.

        Use this method to use any cloud-specific port fetching logic.
        """
        del max_attempts  # Unused.
        if isinstance(self.launched_resources.cloud, clouds.RunPod):
            cluster_info = provision_lib.get_cluster_info(
                str(self.launched_resources.cloud).lower(),
                region=self.launched_resources.region,
                cluster_name_on_cloud=self.cluster_name_on_cloud,
                provider_config=None)
            self.stable_ssh_ports = cluster_info.get_ssh_ports()
            return

        head_ssh_port = 22
        self.stable_ssh_ports = (
            [head_ssh_port] + [22] *
            (self.num_ips_per_node * self.launched_nodes - 1))

    def update_cluster_ips(
            self,
            max_attempts: int = 1,
            internal_ips: Optional[List[Optional[str]]] = None,
            external_ips: Optional[List[Optional[str]]] = None) -> None:
        """Updates the cluster IPs cached in the handle.

        We cache the cluster IPs in the handle to avoid having to retrieve
        them from the cloud provider every time we need them. This method
        updates the cached IPs.

        Optimizations:
            1) If the external IPs are provided (e.g. from the provision logs),
                we use them instead of retrieving them from the cloud provider.
            2) If the cached external IPs match the provided (fetched) external
                IPs, we don't need to update the internal IPs.
            3) If the internal IPs are provided (e.g. from the provision logs),
                we use them instead of retrieving them from the cloud provider.

        Args:
            max_attempts: The maximum number of attempts to get the head IP.
            internal_ips: The internal IPs to use for the cluster. It is an
                optimization to avoid retrieving the internal IPs from the
                cloud provider. Typically, it can be parsed from the provision
                logs.
            external_ips: The external IPs to use for the cluster. Similar to
                internal_ips, it is an optimization to avoid retrieving the
                external IPs from the cloud provider.

        Raises:
            exceptions.FetchIPError: if we failed to get the IPs. e.reason is
                HEAD or WORKER.
        """

        def is_provided_ips_valid(ips: Optional[List[Optional[str]]]) -> bool:
            return (ips is not None and
                    len(ips) == self.num_ips_per_node * self.launched_nodes and
                    all(ip is not None for ip in ips))

        use_internal_ips = self._use_internal_ips()

        # cluster_feasible_ips is the list of IPs of the nodes in the cluster
        # which can be used to connect to the cluster. It is a list of external
        # IPs if the cluster is assigned public IPs, otherwise it is a list of
        # internal IPs.
        cluster_feasible_ips: List[str]
        if is_provided_ips_valid(external_ips):
            logger.debug(f'Using provided external IPs: {external_ips}')
            cluster_feasible_ips = typing.cast(List[str], external_ips)
        else:
            cluster_feasible_ips = backend_utils.get_node_ips(
                self.cluster_yaml,
                self.launched_nodes,
                head_ip_max_attempts=max_attempts,
                worker_ip_max_attempts=max_attempts,
                get_internal_ips=use_internal_ips)

        if self.cached_external_ips == cluster_feasible_ips:
            logger.debug('Skipping the fetching of internal IPs as the cached '
                         'external IPs matches the newly fetched ones.')
            # Optimization: If the cached external IPs are the same as the
            # retrieved feasible IPs, then we can skip retrieving internal
            # IPs since the cached IPs are up-to-date.
            return
        logger.debug(
            'Cached external IPs do not match with the newly fetched ones: '
            f'cached ({self.cached_external_ips}), new ({cluster_feasible_ips})'
        )

        if use_internal_ips:
            # Optimization: if we know use_internal_ips is True (currently
            # only exposed for AWS and GCP), then our provisioner is guaranteed
            # to not assign public IPs, thus the first list of IPs returned
            # above are already private IPs. So skip the second query.
            cluster_internal_ips = list(cluster_feasible_ips)
        elif is_provided_ips_valid(internal_ips):
            logger.debug(f'Using provided internal IPs: {internal_ips}')
            cluster_internal_ips = typing.cast(List[str], internal_ips)
        else:
            cluster_internal_ips = backend_utils.get_node_ips(
                self.cluster_yaml,
                self.launched_nodes,
                head_ip_max_attempts=max_attempts,
                worker_ip_max_attempts=max_attempts,
                get_internal_ips=True)

        assert len(cluster_feasible_ips) == len(cluster_internal_ips), (
            f'Cluster {self.cluster_name!r}:'
            f'Expected same number of internal IPs {cluster_internal_ips}'
            f' and external IPs {cluster_feasible_ips}.')

        # List of (internal_ip, feasible_ip) tuples for all the nodes in the
        # cluster, sorted by the feasible ips. The feasible ips can be either
        # internal or external ips, depending on the use_internal_ips flag.
        internal_external_ips: List[Tuple[str, str]] = list(
            zip(cluster_internal_ips, cluster_feasible_ips))

        # Ensure head node is the first element, then sort based on the
        # external IPs for stableness
        stable_internal_external_ips = [internal_external_ips[0]] + sorted(
            internal_external_ips[1:], key=lambda x: x[1])
        self.stable_internal_external_ips = stable_internal_external_ips

    def get_command_runners(
            self,
            avoid_ssh_control: bool = False
    ) -> List[command_runner.CommandRunner]:
        """Returns a list of command runners for the cluster."""
        ssh_credentials = backend_utils.ssh_credential_from_yaml(
            self.cluster_yaml, self.docker_user, self.ssh_user)
        if avoid_ssh_control:
            ssh_credentials.pop('ssh_control_name', None)
        if (self.launched_resources.cloud.PROVISIONER_VERSION <
                clouds.ProvisionerVersion.SKYPILOT or
                provision_lib.get_command_runner_type(
                    str(self.launched_resources.cloud).lower())
                == command_runner.SSHCommandRunner):
            ip_list = self.external_ips()
            port_list = self.external_ssh_ports()
            runners = command_runner.SSHCommandRunner.make_runner_list(
                zip(ip_list, port_list), **ssh_credentials)
            return runners
        provider_name = str(self.launched_resources.cloud).lower()
        config = common_utils.read_yaml(self.cluster_yaml)
        cluster_info = provision_lib.get_cluster_info(
            provider_name,
            region=self.launched_resources.region,
            cluster_name_on_cloud=self.cluster_name_on_cloud,
            provider_config=config.get('provider', None))
        runners = provision_lib.get_command_runners(provider_name, cluster_info,
                                                    **ssh_credentials)
        return runners

    @property
    def cached_internal_ips(self) -> Optional[List[str]]:
        if self.stable_internal_external_ips is not None:
            return [ips[0] for ips in self.stable_internal_external_ips]
        return None

    def internal_ips(self,
                     max_attempts: int = _FETCH_IP_MAX_ATTEMPTS) -> List[str]:
        internal_ips = self.cached_internal_ips
        if internal_ips is not None:
            return internal_ips
        self.update_cluster_ips(max_attempts=max_attempts)
        internal_ips = self.cached_internal_ips
        assert internal_ips is not None, 'update_cluster_ips failed.'
        return internal_ips

    @property
    def cached_external_ips(self) -> Optional[List[str]]:
        if self.stable_internal_external_ips is not None:
            return [ips[1] for ips in self.stable_internal_external_ips]
        return None

    def external_ips(self,
                     max_attempts: int = _FETCH_IP_MAX_ATTEMPTS) -> List[str]:
        external_ips = self.cached_external_ips
        if external_ips is not None:
            return external_ips
        self.update_cluster_ips(max_attempts=max_attempts)
        external_ips = self.cached_external_ips
        assert external_ips is not None, 'update_cluster_ips failed.'
        return external_ips

    @property
    def cached_external_ssh_ports(self) -> Optional[List[int]]:
        if self.stable_ssh_ports is not None:
            return self.stable_ssh_ports
        return None

    def external_ssh_ports(self,
                           max_attempts: int = _FETCH_IP_MAX_ATTEMPTS
                          ) -> List[int]:
        cached_ssh_ports = self.cached_external_ssh_ports
        if cached_ssh_ports is not None:
            return cached_ssh_ports
        self.update_ssh_ports(max_attempts=max_attempts)
        cached_ssh_ports = self.cached_external_ssh_ports
        assert cached_ssh_ports is not None, 'update_ssh_ports failed.'
        return cached_ssh_ports

    def get_hourly_price(self) -> float:
        hourly_cost = (self.launched_resources.get_cost(3600) *
                       self.launched_nodes)
        return hourly_cost

    def setup_docker_user(self, cluster_config_file: str):
        ip_list = self.external_ips()
        assert ip_list is not None
        docker_user = backend_utils.get_docker_user(ip_list[0],
                                                    cluster_config_file)
        self.docker_user = docker_user

    @property
    def cluster_yaml(self):
        return os.path.expanduser(self._cluster_yaml)

    @property
    def head_ip(self):
        external_ips = self.cached_external_ips
        if external_ips is not None:
            return external_ips[0]
        return None

    @property
    def head_ssh_port(self):
        external_ssh_ports = self.cached_external_ssh_ports
        if external_ssh_ports:
            return external_ssh_ports[0]
        return None

    @property
    def num_ips_per_node(self) -> int:
        """Returns number of IPs per node in the cluster, handling TPU Pod."""
        is_tpu_vm_pod = gcp_utils.is_tpu_vm_pod(self.launched_resources)
        if is_tpu_vm_pod:
            num_ips = gcp_utils.get_num_tpu_devices(self.launched_resources)
        else:
            num_ips = 1
        return num_ips

    def __setstate__(self, state):
        self._version = self._VERSION

        version = state.pop('_version', None)
        if version is None:
            version = -1
            state.pop('cluster_region', None)
        if version < 2:
            state['_cluster_yaml'] = state.pop('cluster_yaml')
        if version < 3:
            head_ip = state.pop('head_ip', None)
            state['stable_internal_external_ips'] = None
        if version < 4:
            # Version 4 adds self.stable_ssh_ports for Kubernetes support
            state['stable_ssh_ports'] = None
        if version < 5:
            state['docker_user'] = None

        if version < 6:
            state['cluster_name_on_cloud'] = state['cluster_name']

        if version < 7:
            self.ssh_user = None

        self.__dict__.update(state)

        # Because the update_cluster_ips and update_ssh_ports
        # functions use the handle, we call it on the current instance
        # after the state is updated.
        if version < 3 and head_ip is not None:
            try:
                self.update_cluster_ips()
            except exceptions.FetchIPError:
                # This occurs when an old cluster from was autostopped,
                # so the head IP in the database is not updated.
                pass
        if version < 4:
            self.update_ssh_ports()

        self._update_cluster_region()


class CloudVmRayBackend(backends.Backend['CloudVmRayResourceHandle']):
    """Backend: runs on cloud virtual machines, managed by Ray.

    Changing this class may also require updates to:
      * Cloud providers' templates under config/
      * Cloud providers' implementations under clouds/
    """

    NAME = 'cloudvmray'

    # Backward compatibility, with the old name of the handle.
    ResourceHandle = CloudVmRayResourceHandle  # pylint: disable=invalid-name

    def __init__(self):
        self.run_timestamp = backend_utils.get_run_timestamp()
        # NOTE: do not expanduser() here, as this '~/...' path is used for
        # remote as well to be expanded on the remote side.
        self.log_dir = os.path.join(constants.SKY_LOGS_DIRECTORY,
                                    self.run_timestamp)
        # Do not make directories to avoid create folder for commands that
        # do not need it (`sky status`, `sky logs` ...)
        # os.makedirs(self.log_dir, exist_ok=True)

        self._dag = None
        self._optimize_target = None
        self._requested_features = set()

        # Command for running the setup script. It is only set when the
        # setup needs to be run outside the self._setup() and as part of
        # a job (--detach-setup).
        self._setup_cmd = None

    # --- Implementation of Backend APIs ---

    def register_info(self, **kwargs) -> None:
        self._dag = kwargs.pop('dag', self._dag)
        self._optimize_target = kwargs.pop(
            'optimize_target',
            self._optimize_target) or optimizer.OptimizeTarget.COST
        self._requested_features = kwargs.pop('requested_features',
                                              self._requested_features)
        assert len(kwargs) == 0, f'Unexpected kwargs: {kwargs}'

    def check_resources_fit_cluster(
        self,
        handle: CloudVmRayResourceHandle,
        task: task_lib.Task,
        check_ports: bool = False,
    ) -> resources_lib.Resources:
        """Check if resources requested by the task fit the cluster.

        The resources requested by the task should be smaller than the existing
        cluster.
        If multiple resources are specified, this checking will pass when
        at least one resource fits the cluster.

        Raises:
            exceptions.ResourcesMismatchError: If the resources in the task
                does not match the existing cluster.
        """

        launched_resources = handle.launched_resources
        cluster_name = handle.cluster_name

        # Usage Collection:
        usage_lib.messages.usage.update_cluster_resources(
            handle.launched_nodes, launched_resources)
        record = global_user_state.get_cluster_from_name(cluster_name)
        if record is not None:
            usage_lib.messages.usage.update_cluster_status(record['status'])

        # Backward compatibility: the old launched_resources without region info
        # was handled by ResourceHandle._update_cluster_region.
        assert launched_resources.region is not None, handle

        mismatch_str = (f'To fix: specify a new cluster name, or down the '
                        f'existing cluster first: sky down {cluster_name}')
        if hasattr(handle, 'local_handle') and handle.local_handle is not None:
            launched_resources = handle.local_handle['cluster_resources']
            usage_lib.messages.usage.update_local_cluster_resources(
                launched_resources)
            mismatch_str = ('To fix: use accelerators/number of nodes that can '
                            'be satisfied by the local cluster')

        valid_resource = None
        requested_resource_list = []
        for resource in task.resources:
            if (task.num_nodes <= handle.launched_nodes and
                    resource.less_demanding_than(
                        launched_resources,
                        requested_num_nodes=task.num_nodes,
                        check_ports=check_ports)):
                valid_resource = resource
                break
            else:
                requested_resource_list.append(f'{task.num_nodes}x {resource}')

        if valid_resource is None:
            for example_resource in task.resources:
                if (example_resource.region is not None and
                        example_resource.region != launched_resources.region):
                    with ux_utils.print_exception_no_traceback():
                        raise exceptions.ResourcesMismatchError(
                            f'Task requested resources {example_resource} in region '  # pylint: disable=line-too-long
                            f'{example_resource.region!r}'
                            ', but the existing cluster '
                            f'is in region {launched_resources.region!r}.')
                if (example_resource.zone is not None and
                        example_resource.zone != launched_resources.zone):
                    zone_str = (f'is in zone {launched_resources.zone!r}.'
                                if launched_resources.zone is not None else
                                'does not have zone specified.')
                    with ux_utils.print_exception_no_traceback():
                        raise exceptions.ResourcesMismatchError(
                            f'Task requested resources {example_resource} in zone '  # pylint: disable=line-too-long
                            f'{example_resource.zone!r},'
                            'but the existing cluster '
                            f'{zone_str}')
            requested_resource_str = ', '.join(requested_resource_list)
            if isinstance(task.resources, list):
                requested_resource_str = f'[{requested_resource_str}]'
            elif isinstance(task.resources, set):
                requested_resource_str = f'{{{requested_resource_str}}}'
            with ux_utils.print_exception_no_traceback():
                raise exceptions.ResourcesMismatchError(
                    'Requested resources do not match the existing '
                    'cluster.\n'
                    f'  Requested:\t{requested_resource_str}\n'
                    f'  Existing:\t{handle.launched_nodes}x '
                    f'{handle.launched_resources}\n'
                    f'{mismatch_str}')
        return valid_resource

    def _provision(
            self,
            task: task_lib.Task,
            to_provision: Optional[resources_lib.Resources],
            dryrun: bool,
            stream_logs: bool,
            cluster_name: str,
            retry_until_up: bool = False) -> Optional[CloudVmRayResourceHandle]:
        """Provisions using 'ray up'.

        Raises:
            exceptions.ClusterOwnerIdentityMismatchError: if the cluster
                'cluster_name' exists and is owned by another user.
            exceptions.InvalidClusterNameError: if the cluster name is invalid.
            exceptions.ResourcesMismatchError: if the requested resources
                do not match the existing cluster.
            exceptions.ResourcesUnavailableError: if the requested resources
                cannot be satisfied. The failover_history of the exception
                will be set as at least 1 exception from either our pre-checks
                (e.g., cluster name invalid) or a region/zone throwing
                resource unavailability.
            exceptions.CommandError: any ssh command error.
            RuntimeErorr: raised when 'rsync' is not installed.
            # TODO(zhwu): complete the list of exceptions.
        """
        # FIXME: ray up for Azure with different cluster_names will overwrite
        # each other.
        # When rsync is not installed in the user's machine, Ray will
        # silently retry to up the node for _MAX_RAY_UP_RETRY number
        # of times. This is time consuming so we fail early.
        backend_utils.check_rsync_installed()
        # Check if the cluster is owned by the current user. Raise
        # exceptions.ClusterOwnerIdentityMismatchError
        backend_utils.check_owner_identity(cluster_name)
        lock_path = os.path.expanduser(
            backend_utils.CLUSTER_STATUS_LOCK_PATH.format(cluster_name))
        with timeline.FileLockEvent(lock_path):
            # Try to launch the exiting cluster first. If no existing cluster,
            # this function will create a to_provision_config with required
            # resources.
            to_provision_config = self._check_existing_cluster(
                task, to_provision, cluster_name, dryrun)
            assert to_provision_config.resources is not None, (
                'to_provision should not be None', to_provision_config)

            prev_cluster_status = to_provision_config.prev_cluster_status
            usage_lib.messages.usage.update_cluster_resources(
                to_provision_config.num_nodes, to_provision_config.resources)
            usage_lib.messages.usage.update_cluster_status(prev_cluster_status)

            # TODO(suquark): once we have sky on PyPI, we should directly
            # install sky from PyPI.
            # NOTE: can take ~2s.
            with timeline.Event('backend.provision.wheel_build'):
                # TODO(suquark): once we have sky on PyPI, we should directly
                # install sky from PyPI.
                local_wheel_path, wheel_hash = wheel_utils.build_sky_wheel()
                # The most frequent reason for the failure of a provision
                # request is resource unavailability instead of rate
                # limiting; to make users wait shorter, we do not make
                # backoffs exponential.
                backoff = common_utils.Backoff(
                    initial_backoff=_RETRY_UNTIL_UP_INIT_GAP_SECONDS,
                    max_backoff_factor=1)
            attempt_cnt = 1
            while True:
                # For on-demand instances, RetryingVmProvisioner will retry
                # within the given region first, then optionally retry on all
                # other clouds and regions (if backend.register_info()
                # has been called).
                # For spot instances, each provisioning request is made for a
                # single zone and the provisioner will retry on all other
                # clouds, regions, and zones.
                # See optimizer.py#_make_launchables_for_valid_region_zones()
                # for detailed reasons.

                # After this "round" of optimization across clouds, provisioning
                # may still have not succeeded. This while loop will then kick
                # in if retry_until_up is set, which will kick off new "rounds"
                # of optimization infinitely.
                try:
                    retry_provisioner = RetryingVmProvisioner(
                        self.log_dir,
                        self._dag,
                        self._optimize_target,
                        self._requested_features,
                        local_wheel_path,
                        wheel_hash,
                        blocked_resources=task.blocked_resources)
                    config_dict = retry_provisioner.provision_with_retries(
                        task, to_provision_config, dryrun, stream_logs)
                    break
                except exceptions.ResourcesUnavailableError as e:
                    # Do not remove the stopped cluster from the global state
                    # if failed to start.
                    if e.no_failover:
                        error_message = str(e)
                    else:
                        # Clean up the cluster's entry in `sky status`.
                        global_user_state.remove_cluster(cluster_name,
                                                         terminate=True)
                        usage_lib.messages.usage.update_final_cluster_status(
                            None)
                        error_message = (
                            'Failed to provision all possible launchable '
                            'resources.'
                            f' Relax the task\'s resource requirements: '
                            f'{task.num_nodes}x {list(task.resources)[0]}')
                    if retry_until_up:
                        logger.error(error_message)
                        # Sleep and retry.
                        gap_seconds = backoff.current_backoff()
                        plural = 's' if attempt_cnt > 1 else ''
                        logger.info(
                            f'{colorama.Style.BRIGHT}=== Retry until up ==='
                            f'{colorama.Style.RESET_ALL}\n'
                            f'Retrying provisioning after {gap_seconds:.0f}s '
                            '(backoff with random jittering). '
                            f'Already tried {attempt_cnt} attempt{plural}.')
                        attempt_cnt += 1
                        time.sleep(gap_seconds)
                        continue
                    error_message += (
                        '\nTo keep retrying until the cluster is up, use the '
                        '`--retry-until-up` flag.')
                    with ux_utils.print_exception_no_traceback():
                        raise exceptions.ResourcesUnavailableError(
                            error_message,
                            failover_history=e.failover_history) from None
            if dryrun:
                record = global_user_state.get_cluster_from_name(cluster_name)
                return record['handle'] if record is not None else None

            if 'provision_record' in config_dict:
                # New provisioner is used here.
                handle = config_dict['handle']
                provision_record = config_dict['provision_record']
                resources_vars = config_dict['resources_vars']

                # Setup SkyPilot runtime after the cluster is provisioned
                # 1. Wait for SSH to be ready.
                # 2. Mount the cloud credentials, skypilot wheel,
                #    and other necessary files to the VM.
                # 3. Run setup commands to install dependencies.
                # 4. Starting ray cluster and skylet.
                cluster_info = provisioner.post_provision_runtime_setup(
                    repr(handle.launched_resources.cloud),
                    provisioner.ClusterName(handle.cluster_name,
                                            handle.cluster_name_on_cloud),
                    handle.cluster_yaml,
                    provision_record=provision_record,
                    custom_resource=resources_vars.get('custom_resources'),
                    log_dir=self.log_dir)
                # We must query the IPs from the cloud provider, when the
                # provisioning is done, to make sure the cluster IPs are
                # up-to-date.
                # The staled IPs may be caused by the node being restarted
                # manually or by the cloud provider.
                # Optimize the case where the cluster's IPs can be retrieved
                # from cluster_info.
                internal_ips, external_ips = zip(*cluster_info.ip_tuples())
                if not cluster_info.has_external_ips():
                    external_ips = internal_ips
                handle.update_cluster_ips(max_attempts=_FETCH_IP_MAX_ATTEMPTS,
                                          internal_ips=list(internal_ips),
                                          external_ips=list(external_ips))
                handle.update_ssh_ports(max_attempts=_FETCH_IP_MAX_ATTEMPTS)
                handle.docker_user = cluster_info.docker_user
                handle.ssh_user = cluster_info.ssh_user

                # Update launched resources.
                handle.launched_resources = handle.launched_resources.copy(
                    region=provision_record.region, zone=provision_record.zone)

                self._update_after_cluster_provisioned(
                    handle, to_provision_config.prev_handle, task,
                    prev_cluster_status, handle.external_ips(),
                    handle.external_ssh_ports(), lock_path)
                return handle

            cluster_config_file = config_dict['ray']
            handle = config_dict['handle']

            ip_list = handle.external_ips()
            ssh_port_list = handle.external_ssh_ports()
            assert ip_list is not None, handle
            assert ssh_port_list is not None, handle

            config = common_utils.read_yaml(cluster_config_file)
            if 'docker' in config:
                handle.setup_docker_user(cluster_config_file)

            # Get actual zone info and save it into handle.
            # NOTE: querying zones is expensive, observed 1node GCP >=4s.
            zone = handle.launched_resources.zone
            if zone is None:
                get_zone_cmd = (
                    handle.launched_resources.cloud.get_zone_shell_cmd())
                # zone is None for Azure
                if get_zone_cmd is not None:
                    runners = handle.get_command_runners()

                    def _get_zone(runner):
                        retry_count = 0
                        backoff = common_utils.Backoff(initial_backoff=1,
                                                       max_backoff_factor=3)
                        while True:
                            returncode, stdout, stderr = runner.run(
                                get_zone_cmd,
                                require_outputs=True,
                                stream_logs=False)
                            if returncode == 0:
                                break
                            retry_count += 1
                            if retry_count <= _MAX_GET_ZONE_RETRY:
                                time.sleep(backoff.current_backoff())
                                continue
                        subprocess_utils.handle_returncode(
                            returncode,
                            get_zone_cmd,
                            f'Failed to get zone for {cluster_name!r}',
                            stderr=stderr,
                            stream_logs=stream_logs)
                        return stdout.strip()

                    zones = subprocess_utils.run_in_parallel(_get_zone, runners)
                    if len(set(zones)) == 1:
                        # zone will be checked during Resources cls
                        # initialization.
                        handle.launched_resources = (
                            handle.launched_resources.copy(zone=zones[0]))
                    # If the number of zones > 1, nodes in the cluster are
                    # launched in different zones (legacy clusters before
                    # #1700), leave the zone field of handle.launched_resources
                    # to None.

            # For backward compatibility and robustness of skylet, it is checked
            # and restarted if necessary.
            logger.debug('Checking if skylet is running on the head node.')
            with rich_utils.safe_status(
                    '[bold cyan]Preparing SkyPilot runtime'):
                self.run_on_head(handle, _MAYBE_SKYLET_RESTART_CMD)

            self._update_after_cluster_provisioned(
                handle, to_provision_config.prev_handle, task,
                prev_cluster_status, ip_list, ssh_port_list, lock_path)
            return handle

    def _open_ports(self, handle: CloudVmRayResourceHandle) -> None:
        cloud = handle.launched_resources.cloud
        logger.debug(
            f'Opening ports {handle.launched_resources.ports} for {cloud}')
        config = common_utils.read_yaml(handle.cluster_yaml)
        provider_config = config['provider']
        provision_lib.open_ports(repr(cloud), handle.cluster_name_on_cloud,
                                 handle.launched_resources.ports,
                                 provider_config)

    def _update_after_cluster_provisioned(
            self, handle: CloudVmRayResourceHandle,
            prev_handle: Optional[CloudVmRayResourceHandle],
            task: task_lib.Task,
            prev_cluster_status: Optional[status_lib.ClusterStatus],
            ip_list: List[str], ssh_port_list: List[int],
            lock_path: str) -> None:
        usage_lib.messages.usage.update_cluster_resources(
            handle.launched_nodes, handle.launched_resources)
        usage_lib.messages.usage.update_final_cluster_status(
            status_lib.ClusterStatus.UP)

        # Update job queue to avoid stale jobs (when restarted), before
        # setting the cluster to be ready.
        if prev_cluster_status == status_lib.ClusterStatus.INIT:
            # update_status will query the ray job status for all INIT /
            # PENDING / RUNNING jobs for the real status, since we do not
            # know the actual previous status of the cluster.
<<<<<<< HEAD
            job_owner = onprem_utils.get_job_owner(handle.cluster_yaml,
                                                   handle.docker_user,
                                                   handle.ssh_user)
            cmd = job_lib.JobLibCodeGen.update_status(job_owner)
=======
            cmd = job_lib.JobLibCodeGen.update_status()
>>>>>>> c9f79b01
            logger.debug('Update job queue on remote cluster.')
            with rich_utils.safe_status(
                    '[bold cyan]Preparing SkyPilot runtime'):
                returncode, _, stderr = self.run_on_head(handle,
                                                         cmd,
                                                         require_outputs=True)
            subprocess_utils.handle_returncode(returncode, cmd,
                                               'Failed to update job status.',
                                               stderr)
        if prev_cluster_status == status_lib.ClusterStatus.STOPPED:
            # Safely set all the previous jobs to FAILED since the cluster
            # is restarted
            # An edge case here due to racing:
            # 1. A job finishes RUNNING, but right before it update itself
            # to SUCCEEDED, the cluster is STOPPED by `sky stop`.
            # 2. On next `sky start`, it gets reset to FAILED.
            cmd = job_lib.JobLibCodeGen.fail_all_jobs_in_progress()
            returncode, stdout, stderr = self.run_on_head(handle,
                                                          cmd,
                                                          require_outputs=True)
            subprocess_utils.handle_returncode(
                returncode, cmd,
                'Failed to set previously in-progress jobs to FAILED',
                stdout + stderr)

        prev_ports = None
        if prev_handle is not None:
            prev_ports = prev_handle.launched_resources.ports
        current_ports = handle.launched_resources.ports
        open_new_ports = bool(
            resources_utils.port_ranges_to_set(current_ports) -
            resources_utils.port_ranges_to_set(prev_ports))
        if open_new_ports:
            with rich_utils.safe_status(
                    '[bold cyan]Launching - Opening new ports'):
                self._open_ports(handle)

        with timeline.Event('backend.provision.post_process'):
            global_user_state.add_or_update_cluster(
                handle.cluster_name,
                handle,
                set(task.resources),
                ready=True,
            )
            usage_lib.messages.usage.update_final_cluster_status(
                status_lib.ClusterStatus.UP)
            auth_config = common_utils.read_yaml(handle.cluster_yaml)['auth']
            backend_utils.SSHConfigHelper.add_cluster(handle.cluster_name,
                                                      ip_list, auth_config,
                                                      ssh_port_list,
                                                      handle.docker_user,
                                                      handle.ssh_user)

            common_utils.remove_file_if_exists(lock_path)

    def _sync_workdir(self, handle: CloudVmRayResourceHandle,
                      workdir: Path) -> None:
        # Even though provision() takes care of it, there may be cases where
        # this function is called in isolation, without calling provision(),
        # e.g., in CLI.  So we should rerun rsync_up.
        fore = colorama.Fore
        style = colorama.Style
        ip_list = handle.external_ips()
        port_list = handle.external_ssh_ports()
        assert ip_list is not None, 'external_ips is not cached in handle'
        full_workdir = os.path.abspath(os.path.expanduser(workdir))

        # These asserts have been validated at Task construction time.
        assert os.path.exists(full_workdir), f'{full_workdir} does not exist'
        if os.path.islink(full_workdir):
            logger.warning(
                f'{fore.YELLOW}Workdir {workdir!r} is a symlink. '
                f'Symlink contents are not uploaded.{style.RESET_ALL}')
        else:
            assert os.path.isdir(
                full_workdir), f'{full_workdir} should be a directory.'

        # Raise warning if directory is too large
        dir_size = backend_utils.path_size_megabytes(full_workdir)
        if dir_size >= _PATH_SIZE_MEGABYTES_WARN_THRESHOLD:
            logger.warning(
                f'{fore.YELLOW}The size of workdir {workdir!r} '
                f'is {dir_size} MB. Try to keep workdir small or use '
                '.gitignore to exclude large files, as large sizes will slow '
                f'down rsync.{style.RESET_ALL}')

        log_path = os.path.join(self.log_dir, 'workdir_sync.log')

        # TODO(zhwu): refactor this with backend_utils.parallel_cmd_with_rsync
        runners = handle.get_command_runners()

        def _sync_workdir_node(runner: command_runner.CommandRunner) -> None:
            runner.rsync(
                source=workdir,
                target=SKY_REMOTE_WORKDIR,
                up=True,
                log_path=log_path,
                stream_logs=False,
            )

        num_nodes = handle.launched_nodes
        plural = 's' if num_nodes > 1 else ''
        logger.info(
            f'{fore.CYAN}Syncing workdir (to {num_nodes} node{plural}): '
            f'{style.BRIGHT}{workdir}{style.RESET_ALL}'
            f' -> '
            f'{style.BRIGHT}{SKY_REMOTE_WORKDIR}{style.RESET_ALL}')
        os.makedirs(os.path.expanduser(self.log_dir), exist_ok=True)
        os.system(f'touch {log_path}')
        tail_cmd = f'tail -n100 -f {log_path}'
        logger.info('To view detailed progress: '
                    f'{style.BRIGHT}{tail_cmd}{style.RESET_ALL}')
        with rich_utils.safe_status('[bold cyan]Syncing[/]'):
            subprocess_utils.run_in_parallel(_sync_workdir_node, runners)

    def _sync_file_mounts(
        self,
        handle: CloudVmRayResourceHandle,
        all_file_mounts: Optional[Dict[Path, Path]],
        storage_mounts: Optional[Dict[Path, storage_lib.Storage]],
    ) -> None:
        """Mounts all user files to the remote nodes."""
        controller_utils.replace_skypilot_config_path_in_file_mounts(
            handle.launched_resources.cloud, all_file_mounts)
        self._execute_file_mounts(handle, all_file_mounts)
        self._execute_storage_mounts(handle, storage_mounts)
        self._set_storage_mounts_metadata(handle.cluster_name, storage_mounts)

    def _setup(self, handle: CloudVmRayResourceHandle, task: task_lib.Task,
               detach_setup: bool) -> None:
        start = time.time()
        style = colorama.Style
        fore = colorama.Fore

        if task.setup is None:
            return

        setup_script = log_lib.make_task_bash_script(task.setup,
                                                     env_vars=task.envs)
        with tempfile.NamedTemporaryFile('w', prefix='sky_setup_') as f:
            f.write(setup_script)
            f.flush()
            setup_sh_path = f.name
            setup_file = os.path.basename(setup_sh_path)
            # Sync the setup script up and run it.
            # Disable connection sharing for setup script to avoid old
            # connections being reused, which may cause stale ssh agent
            # forwarding.
            runners = handle.get_command_runners(avoid_ssh_control=True)

            # Need this `-i` option to make sure `source ~/.bashrc` work
            setup_cmd = f'/bin/bash -i /tmp/{setup_file} 2>&1'

            def _setup_node(runner: command_runner.CommandRunner) -> None:
                runner.rsync(source=setup_sh_path,
                             target=f'/tmp/{setup_file}',
                             up=True,
                             stream_logs=False)
                if detach_setup:
                    return
                setup_log_path = os.path.join(self.log_dir,
                                              f'setup-{runner.ip}.log')
                returncode = runner.run(
                    setup_cmd,
                    log_path=setup_log_path,
                    process_stream=False,
                )

                def error_message() -> str:
                    # Use the function to avoid tailing the file in success case
                    try:
                        last_10_lines = subprocess.run(
                            [
                                'tail', '-n10',
                                os.path.expanduser(setup_log_path)
                            ],
                            stdout=subprocess.PIPE,
                            check=True).stdout.decode('utf-8')
                    except subprocess.CalledProcessError:
                        last_10_lines = None

                    err_msg = (
                        f'Failed to setup with return code {returncode}. '
                        f'Check the details in log: {setup_log_path}')
                    if last_10_lines:
                        err_msg += (
                            f'\n\n{colorama.Fore.RED}'
                            '****** START Last lines of setup output ******'
                            f'{colorama.Style.RESET_ALL}\n'
                            f'{last_10_lines}'
                            f'{colorama.Fore.RED}'
                            '******* END Last lines of setup output *******'
                            f'{colorama.Style.RESET_ALL}')
                    return err_msg

                subprocess_utils.handle_returncode(returncode=returncode,
                                                   command=setup_cmd,
                                                   error_msg=error_message)

            num_nodes = len(ip_list)
            plural = 's' if num_nodes > 1 else ''
            if not detach_setup:
                logger.info(
                    f'{fore.CYAN}Running setup on {num_nodes} node{plural}.'
                    f'{style.RESET_ALL}')
            subprocess_utils.run_in_parallel(_setup_node, runners)

        if detach_setup:
            # Only set this when setup needs to be run outside the self._setup()
            # as part of a job (--detach-setup).
            self._setup_cmd = setup_cmd
            return
        logger.info(f'{fore.GREEN}Setup completed.{style.RESET_ALL}')
        end = time.time()
        logger.debug(f'Setup took {end - start} seconds.')

    def _exec_code_on_head(
        self,
        handle: CloudVmRayResourceHandle,
        codegen: str,
        job_id: int,
        executable: str,
        detach_run: bool = False,
        spot_dag: Optional['dag.Dag'] = None,
    ) -> None:
        """Executes generated code on the head node."""
        style = colorama.Style
        fore = colorama.Fore
        runners = handle.get_command_runners()
        head_runner = runners[0]
        with tempfile.NamedTemporaryFile('w', prefix='sky_app_') as fp:
            fp.write(codegen)
            fp.flush()
            script_path = os.path.join(SKY_REMOTE_APP_DIR, f'sky_job_{job_id}')
            # We choose to sync code + exec, because the alternative of 'ray
            # submit' may not work as it may use system python (python2) to
            # execute the script.  Happens for AWS.
            head_runner.rsync(source=fp.name,
                              target=script_path,
                              up=True,
                              stream_logs=False)
        remote_log_dir = self.log_dir
        remote_log_path = os.path.join(remote_log_dir, 'run.log')

        assert executable == 'python3', executable
        cd = f'cd {SKY_REMOTE_WORKDIR}'

        job_submit_cmd = (
            'RAY_DASHBOARD_PORT=$(python -c "from sky.skylet import job_lib; print(job_lib.get_job_submission_port())" 2> /dev/null || echo 8265);'  # pylint: disable=line-too-long
            f'{cd} && ray job submit '
            '--address=http://127.0.0.1:$RAY_DASHBOARD_PORT '
            f'--submission-id {job_id}-$(whoami) --no-wait '
            f'"{executable} -u {script_path} > {remote_log_path} 2>&1"')

        mkdir_code = (f'{cd} && mkdir -p {remote_log_dir} && '
                      f'touch {remote_log_path}')
        code = job_lib.JobLibCodeGen.queue_job(job_id, job_submit_cmd)
        job_submit_cmd = mkdir_code + ' && ' + code

        if spot_dag is not None:
            # Add the spot job to spot queue table.
            spot_codegen = spot_lib.SpotCodeGen()
            spot_code = spot_codegen.set_pending(job_id, spot_dag)
            # Set the spot job to PENDING state to make sure that this spot
            # job appears in the `sky spot queue`, when there are already 16
            # controller process jobs running on the controller VM with 8
            # CPU cores.
            # The spot job should be set to PENDING state *after* the
            # controller process job has been queued, as our skylet on spot
            # controller will set the spot job in FAILED state if the
            # controller process job does not exist.
            # We cannot set the spot job to PENDING state in the codegen for
            # the controller process job, as it will stay in the job pending
            # table and not be executed until there is an empty slot.
            job_submit_cmd = job_submit_cmd + ' && ' + spot_code

        returncode, stdout, stderr = self.run_on_head(handle,
                                                      job_submit_cmd,
                                                      stream_logs=False,
                                                      require_outputs=True)

        # Happens when someone calls `sky exec` but remote is outdated
        # necessitating calling `sky launch`.
        backend_utils.check_stale_runtime_on_remote(returncode, stdout,
                                                    handle.cluster_name)
        subprocess_utils.handle_returncode(returncode,
                                           job_submit_cmd,
                                           f'Failed to submit job {job_id}.',
                                           stderr=stdout + stderr)

        logger.info('Job submitted with Job ID: '
                    f'{style.BRIGHT}{job_id}{style.RESET_ALL}')

        try:
            if not detach_run:
                if handle.cluster_name == spot_lib.SPOT_CONTROLLER_NAME:
                    self.tail_spot_logs(handle, job_id)
                else:
                    # Sky logs. Not using subprocess.run since it will make the
                    # ssh keep connected after ctrl-c.
                    self.tail_logs(handle, job_id)
        finally:
            name = handle.cluster_name
            controller = controller_utils.Controllers.from_name(name)
            if controller == controller_utils.Controllers.SPOT_CONTROLLER:
                logger.info(
                    f'{fore.CYAN}Spot Job ID: '
                    f'{style.BRIGHT}{job_id}{style.RESET_ALL}'
                    '\nTo cancel the job:\t\t'
                    f'{backend_utils.BOLD}sky spot cancel {job_id}'
                    f'{backend_utils.RESET_BOLD}'
                    '\nTo stream job logs:\t\t'
                    f'{backend_utils.BOLD}sky spot logs {job_id}'
                    f'{backend_utils.RESET_BOLD}'
                    f'\nTo stream controller logs:\t'
                    f'{backend_utils.BOLD}sky spot logs --controller {job_id}'
                    f'{backend_utils.RESET_BOLD}'
                    '\nTo view all spot jobs:\t\t'
                    f'{backend_utils.BOLD}sky spot queue'
                    f'{backend_utils.RESET_BOLD}'
                    '\nTo view the spot job dashboard:\t'
                    f'{backend_utils.BOLD}sky spot dashboard'
                    f'{backend_utils.RESET_BOLD}')
            elif controller is None:
                logger.info(f'{fore.CYAN}Job ID: '
                            f'{style.BRIGHT}{job_id}{style.RESET_ALL}'
                            '\nTo cancel the job:\t'
                            f'{backend_utils.BOLD}sky cancel {name} {job_id}'
                            f'{backend_utils.RESET_BOLD}'
                            '\nTo stream job logs:\t'
                            f'{backend_utils.BOLD}sky logs {name} {job_id}'
                            f'{backend_utils.RESET_BOLD}'
                            '\nTo view the job queue:\t'
                            f'{backend_utils.BOLD}sky queue {name}'
                            f'{backend_utils.RESET_BOLD}')

<<<<<<< HEAD
    def _setup_and_create_job_cmd_on_local_head(
        self,
        handle: CloudVmRayResourceHandle,
        ray_command: str,
        ray_job_id: str,
    ):
        """Generates and prepares job submission code for local clusters."""
        runners = handle.get_command_runners()
        head_runner = runners[0]
        remote_log_dir = self.log_dir
        with tempfile.NamedTemporaryFile('w', prefix='sky_local_app_') as fp:
            fp.write(ray_command)
            fp.flush()
            run_file = os.path.basename(fp.name)
            remote_run_file = f'/tmp/sky_local/{run_file}'
            # Ensures remote_run_file directory is created.
            head_runner.run(f'mkdir -p {os.path.dirname(remote_run_file)}',
                            stream_logs=False)
            # We choose to sync code + exec, so that Ray job submission API will
            # work for the multitenant case.
            head_runner.rsync(source=fp.name,
                              target=remote_run_file,
                              up=True,
                              stream_logs=False)
        head_runner.run(
            f'mkdir -p {remote_log_dir}; chmod a+rwx {remote_run_file}',
            stream_logs=False)
        switch_user_cmd = job_lib.make_job_command_with_user_switching(
            ssh_user, remote_run_file)
        switch_user_cmd = ' '.join(switch_user_cmd)
        job_submit_cmd = (
            'ray job submit '
            '--address='
            f'http://127.0.0.1:{constants.SKY_REMOTE_RAY_DASHBOARD_PORT} '
            f'--submission-id {ray_job_id} '
            f'--no-wait -- {switch_user_cmd}')
        return job_submit_cmd

=======
>>>>>>> c9f79b01
    def _add_job(self, handle: CloudVmRayResourceHandle,
                 job_name: Optional[str], resources_str: str) -> int:
        username = getpass.getuser()
        code = job_lib.JobLibCodeGen.add_job(job_name, username,
                                             self.run_timestamp, resources_str)
        returncode, job_id_str, stderr = self.run_on_head(handle,
                                                          code,
                                                          stream_logs=False,
                                                          require_outputs=True,
                                                          separate_stderr=True)
        # TODO(zhwu): this sometimes will unexpectedly fail, we can add
        # retry for this, after we figure out the reason.
        subprocess_utils.handle_returncode(returncode, code,
                                           'Failed to fetch job id.', stderr)
        try:
            job_id_match = _JOB_ID_PATTERN.search(job_id_str)
            if job_id_match is not None:
                job_id = int(job_id_match.group(1))
            else:
                # For backward compatibility.
                job_id = int(job_id_str)
        except ValueError as e:
            logger.error(stderr)
            raise ValueError(f'Failed to parse job id: {job_id_str}; '
                             f'Returncode: {returncode}') from e
        return job_id

    def _execute(
        self,
        handle: CloudVmRayResourceHandle,
        task: task_lib.Task,
        detach_run: bool,
        dryrun: bool = False,
    ) -> Optional[int]:
        """Executes the task on the cluster.

        Returns:
            Job id if the task is submitted to the cluster, None otherwise.
        """
        if task.run is None:
            logger.info('Run commands not specified or empty.')
            return None
        # Check the task resources vs the cluster resources. Since `sky exec`
        # will not run the provision and _check_existing_cluster
        # We need to check ports here since sky.exec shouldn't change resources
        valid_resource = self.check_resources_fit_cluster(handle,
                                                          task,
                                                          check_ports=True)
        task_copy = copy.copy(task)
        # Handle multiple resources exec case.
        task_copy.set_resources(valid_resource)
        if len(task.resources) > 1:
            logger.info('Multiple resources are specified'
                        f'for the task, using: {valid_resource}')
        task_copy.best_resources = None
        resources_str = backend_utils.get_task_resources_str(task_copy)

        if dryrun:
            logger.info(f'Dryrun complete. Would have run:\n{task}')
            return None

        job_id = self._add_job(handle, task_copy.name, resources_str)

        num_actual_nodes = task.num_nodes * handle.num_ips_per_node
        # Case: task_lib.Task(run, num_nodes=N) or TPU VM Pods
        if num_actual_nodes > 1:
            self._execute_task_n_nodes(handle, task_copy, job_id, detach_run)
        else:
            # Case: task_lib.Task(run, num_nodes=1)
            self._execute_task_one_node(handle, task_copy, job_id, detach_run)

        return job_id

    def _post_execute(self, handle: CloudVmRayResourceHandle,
                      down: bool) -> None:
        fore = colorama.Fore
        style = colorama.Style
        name = handle.cluster_name
        controller = controller_utils.Controllers.from_name(name)
        if controller is not None or down:
            return
        stop_str = ('\nTo stop the cluster:'
                    f'\t{backend_utils.BOLD}sky stop {name}'
                    f'{backend_utils.RESET_BOLD}')
        logger.info(f'\n{fore.CYAN}Cluster name: '
                    f'{style.BRIGHT}{name}{style.RESET_ALL}'
                    '\nTo log into the head VM:\t'
                    f'{backend_utils.BOLD}ssh {name}'
                    f'{backend_utils.RESET_BOLD}'
                    '\nTo submit a job:'
                    f'\t\t{backend_utils.BOLD}sky exec {name} yaml_file'
                    f'{backend_utils.RESET_BOLD}'
                    f'{stop_str}'
                    '\nTo teardown the cluster:'
                    f'\t{backend_utils.BOLD}sky down {name}'
                    f'{backend_utils.RESET_BOLD}')
        if (gcp_utils.is_tpu(handle.launched_resources) and
                not gcp_utils.is_tpu_vm(handle.launched_resources)):
            logger.info('Tip: `sky down` will delete launched TPU(s) too.')

    def _teardown_ephemeral_storage(self, task: task_lib.Task) -> None:
        storage_mounts = task.storage_mounts
        if storage_mounts is not None:
            for _, storage in storage_mounts.items():
                if not storage.persistent:
                    storage.delete()

    def _teardown(self,
                  handle: CloudVmRayResourceHandle,
                  terminate: bool,
                  purge: bool = False):
        """Tear down/ Stop the cluster.

        Args:
            handle: The handle to the cluster.
            terminate: Terminate or stop the cluster.
            purge: Purge the cluster record from the cluster table, even if
                the teardown fails.
        Raises:
            exceptions.ClusterOwnerIdentityMismatchError: If the cluster is
                owned by another user.
            exceptions.CloudUserIdentityError: if we fail to get the current
                user identity.
            RuntimeError: If the cluster fails to be terminated/stopped.
        """
        cluster_name = handle.cluster_name
        # Check if the cluster is owned by the current user. Raise
        # exceptions.ClusterOwnerIdentityMismatchError
        yellow = colorama.Fore.YELLOW
        reset = colorama.Style.RESET_ALL
        is_identity_mismatch_and_purge = False
        try:
            backend_utils.check_owner_identity(cluster_name)
        except exceptions.ClusterOwnerIdentityMismatchError as e:
            if purge:
                logger.error(e)
                verbed = 'terminated' if terminate else 'stopped'
                logger.warning(
                    f'{yellow}Purge (-p/--purge) is set, ignoring the '
                    f'identity mismatch error and removing '
                    f'the cluster record from cluster table.{reset}\n{yellow}It'
                    ' is the user\'s responsibility to ensure that this '
                    f'cluster is actually {verbed} on the cloud.{reset}')
                is_identity_mismatch_and_purge = True
            else:
                raise

        lock_path = os.path.expanduser(
            backend_utils.CLUSTER_STATUS_LOCK_PATH.format(cluster_name))

        try:
            # TODO(mraheja): remove pylint disabling when filelock
            # version updated
            # pylint: disable=abstract-class-instantiated
            with filelock.FileLock(
                    lock_path,
                    backend_utils.CLUSTER_STATUS_LOCK_TIMEOUT_SECONDS):
                self.teardown_no_lock(
                    handle,
                    terminate,
                    purge,
                    # When --purge is set and we already see an ID mismatch
                    # error, we skip the refresh codepath. This is because
                    # refresh checks current user identity can throw
                    # ClusterOwnerIdentityMismatchError. The argument/flag
                    # `purge` should bypass such ID mismatch errors.
                    refresh_cluster_status=not is_identity_mismatch_and_purge)
            if terminate:
                common_utils.remove_file_if_exists(lock_path)
        except filelock.Timeout as e:
            raise RuntimeError(
                f'Cluster {cluster_name!r} is locked by {lock_path}. '
                'Check to see if it is still being launched') from e

    # --- CloudVMRayBackend Specific APIs ---

    def get_job_status(
        self,
        handle: CloudVmRayResourceHandle,
        job_ids: Optional[List[int]] = None,
        stream_logs: bool = True
    ) -> Dict[Optional[int], Optional[job_lib.JobStatus]]:
        code = job_lib.JobLibCodeGen.get_job_status(job_ids)
        returncode, stdout, stderr = self.run_on_head(handle,
                                                      code,
                                                      stream_logs=stream_logs,
                                                      require_outputs=True,
                                                      separate_stderr=True)
        subprocess_utils.handle_returncode(returncode, code,
                                           'Failed to get job status.', stderr)
        statuses = job_lib.load_statuses_payload(stdout)
        return statuses

    def cancel_jobs(self,
                    handle: CloudVmRayResourceHandle,
                    jobs: Optional[List[int]],
                    cancel_all: bool = False) -> None:
        """Cancels jobs.

        CloudVMRayBackend specific method.

        Args:
            handle: The cluster handle.
            jobs: Job IDs to cancel. (See `cancel_all` for special semantics.)
            cancel_all: Whether to cancel all jobs. If True, asserts `jobs` is
                set to None. If False and `jobs` is None, cancel the latest
                running job.
        """
        if cancel_all:
            assert jobs is None, (
                'If cancel_all=True, usage is to set jobs=None')
<<<<<<< HEAD
        job_owner = onprem_utils.get_job_owner(handle.cluster_yaml,
                                               handle.docker_user,
                                               handle.ssh_user)
        code = job_lib.JobLibCodeGen.cancel_jobs(job_owner, jobs, cancel_all)
=======
        code = job_lib.JobLibCodeGen.cancel_jobs(jobs, cancel_all)
>>>>>>> c9f79b01

        # All error messages should have been redirected to stdout.
        returncode, stdout, stderr = self.run_on_head(handle,
                                                      code,
                                                      stream_logs=False,
                                                      require_outputs=True)
        # TODO(zongheng): remove after >=0.5.0, 2 minor versions after.
        backend_utils.check_stale_runtime_on_remote(returncode, stdout + stderr,
                                                    handle.cluster_name)
        subprocess_utils.handle_returncode(
            returncode, code,
            f'Failed to cancel jobs on cluster {handle.cluster_name}.', stdout)

        cancelled_ids = common_utils.decode_payload(stdout)
        if cancelled_ids:
            logger.info(
                f'Cancelled job ID(s): {", ".join(map(str, cancelled_ids))}')
        else:
            logger.info(
                'No jobs cancelled. They may already be in terminal states.')

    def sync_down_logs(
            self,
            handle: CloudVmRayResourceHandle,
            job_ids: Optional[List[str]],
            local_dir: str = constants.SKY_LOGS_DIRECTORY) -> Dict[str, str]:
        """Sync down logs for the given job_ids.

        Returns:
            A dictionary mapping job_id to log path.
        """
        code = job_lib.JobLibCodeGen.get_run_timestamp_with_globbing(job_ids)
        returncode, run_timestamps, stderr = self.run_on_head(
            handle,
            code,
            stream_logs=False,
            require_outputs=True,
            separate_stderr=True)
        subprocess_utils.handle_returncode(returncode, code,
                                           'Failed to sync logs.', stderr)
        run_timestamps = common_utils.decode_payload(run_timestamps)
        if not run_timestamps:
            logger.info(f'{colorama.Fore.YELLOW}'
                        'No matching log directories found'
                        f'{colorama.Style.RESET_ALL}')
            return {}

        job_ids = list(run_timestamps.keys())
        run_timestamps = list(run_timestamps.values())
        remote_log_dirs = [
            os.path.join(constants.SKY_LOGS_DIRECTORY, run_timestamp)
            for run_timestamp in run_timestamps
        ]
        local_log_dirs = [
            os.path.expanduser(os.path.join(local_dir, run_timestamp))
            for run_timestamp in run_timestamps
        ]

        style = colorama.Style
        fore = colorama.Fore
        for job_id, log_dir in zip(job_ids, local_log_dirs):
            logger.info(f'{fore.CYAN}Job {job_id} logs: {log_dir}'
                        f'{style.RESET_ALL}')

        runners = handle.get_command_runners()

        def _rsync_down(args) -> None:
            """Rsync down logs from remote nodes.

            Args:
                args: A tuple of (runner, local_log_dir, remote_log_dir)
            """
            (runner, local_log_dir, remote_log_dir) = args
            try:
                os.makedirs(local_log_dir, exist_ok=True)
                runner.rsync(
                    source=f'{remote_log_dir}/*',
                    target=local_log_dir,
                    up=False,
                    stream_logs=False,
                )
            except exceptions.CommandError as e:
                if e.returncode == exceptions.RSYNC_FILE_NOT_FOUND_CODE:
                    # Raised by rsync_down. Remote log dir may not exist, since
                    # the job can be run on some part of the nodes.
                    logger.debug(f'{runner.ip} does not have the tasks/*.')
                else:
                    raise

        parallel_args = [[runner, *item]
                         for item in zip(local_log_dirs, remote_log_dirs)
                         for runner in runners]
        subprocess_utils.run_in_parallel(_rsync_down, parallel_args)
        return dict(zip(job_ids, local_log_dirs))

    def tail_logs(self,
                  handle: CloudVmRayResourceHandle,
                  job_id: Optional[int],
                  spot_job_id: Optional[int] = None,
                  follow: bool = True) -> int:
<<<<<<< HEAD
        job_owner = onprem_utils.get_job_owner(handle.cluster_yaml,
                                               handle.docker_user,
                                               handle.ssh_user)
        code = job_lib.JobLibCodeGen.tail_logs(job_owner,
                                               job_id,
=======
        code = job_lib.JobLibCodeGen.tail_logs(job_id,
>>>>>>> c9f79b01
                                               spot_job_id=spot_job_id,
                                               follow=follow)
        if job_id is None and spot_job_id is None:
            logger.info(
                'Job ID not provided. Streaming the logs of the latest job.')

        # With the stdin=subprocess.DEVNULL, the ctrl-c will not directly
        # kill the process, so we need to handle it manually here.
        if threading.current_thread() is threading.main_thread():
            signal.signal(signal.SIGINT, backend_utils.interrupt_handler)
            signal.signal(signal.SIGTSTP, backend_utils.stop_handler)
        try:
            returncode = self.run_on_head(
                handle,
                code,
                stream_logs=True,
                process_stream=False,
                # Allocate a pseudo-terminal to disable output buffering.
                # Otherwise, there may be 5 minutes delay in logging.
                ssh_mode=command_runner.SshMode.INTERACTIVE,
                # Disable stdin to avoid ray outputs mess up the terminal with
                # misaligned output in multithreading/multiprocessing.
                # Refer to: https://github.com/ray-project/ray/blob/d462172be7c5779abf37609aed08af112a533e1e/python/ray/autoscaler/_private/subprocess_output_util.py#L264 # pylint: disable=line-too-long
                stdin=subprocess.DEVNULL,
            )
        except SystemExit as e:
            returncode = e.code
        return returncode

    def tail_spot_logs(self,
                       handle: CloudVmRayResourceHandle,
                       job_id: Optional[int] = None,
                       job_name: Optional[str] = None,
                       follow: bool = True) -> None:
        # if job_name is not None, job_id should be None
        assert job_name is None or job_id is None, (job_name, job_id)
        if job_name is not None:
            code = spot_lib.SpotCodeGen.stream_logs_by_name(job_name, follow)
        else:
            code = spot_lib.SpotCodeGen.stream_logs_by_id(job_id, follow)

        # With the stdin=subprocess.DEVNULL, the ctrl-c will not directly
        # kill the process, so we need to handle it manually here.
        if threading.current_thread() is threading.main_thread():
            signal.signal(signal.SIGINT, backend_utils.interrupt_handler)
            signal.signal(signal.SIGTSTP, backend_utils.stop_handler)

        # Refer to the notes in tail_logs.
        self.run_on_head(
            handle,
            code,
            stream_logs=True,
            process_stream=False,
            ssh_mode=command_runner.SshMode.INTERACTIVE,
            stdin=subprocess.DEVNULL,
        )

    def tail_serve_logs(self, handle: CloudVmRayResourceHandle,
                        service_name: str, target: serve_lib.ServiceComponent,
                        replica_id: Optional[int], follow: bool) -> None:
        """Tail the logs of a service.

        Args:
            handle: The handle to the sky serve controller.
            service_name: The name of the service.
            target: The component to tail the logs of. Could be controller,
                load balancer, or replica.
            replica_id: The replica ID to tail the logs of. Only used when
                target is replica.
            follow: Whether to follow the logs.
        """
        if target != serve_lib.ServiceComponent.REPLICA:
            code = serve_lib.ServeCodeGen.stream_serve_process_logs(
                service_name,
                stream_controller=(
                    target == serve_lib.ServiceComponent.CONTROLLER),
                follow=follow)
        else:
            assert replica_id is not None, service_name
            code = serve_lib.ServeCodeGen.stream_replica_logs(
                service_name, replica_id, follow)

        signal.signal(signal.SIGINT, backend_utils.interrupt_handler)
        signal.signal(signal.SIGTSTP, backend_utils.stop_handler)

        self.run_on_head(
            handle,
            code,
            stream_logs=True,
            process_stream=False,
            ssh_mode=command_runner.SshMode.INTERACTIVE,
            stdin=subprocess.DEVNULL,
        )

    def teardown_no_lock(self,
                         handle: CloudVmRayResourceHandle,
                         terminate: bool,
                         purge: bool = False,
                         post_teardown_cleanup: bool = True,
                         refresh_cluster_status: bool = True) -> None:
        """Teardown the cluster without acquiring the cluster status lock.

        NOTE: This method should not be called without holding the cluster
        status lock already.

        refresh_cluster_status is only used internally in the status refresh
        process, and should not be set to False in other cases.

        Raises:
            RuntimeError: If the cluster fails to be terminated/stopped.
        """
        if refresh_cluster_status:
            prev_cluster_status, _ = (
                backend_utils.refresh_cluster_status_handle(
                    handle.cluster_name, acquire_per_cluster_status_lock=False))
        else:
            record = global_user_state.get_cluster_from_name(
                handle.cluster_name)
            prev_cluster_status = record[
                'status'] if record is not None else None
        if prev_cluster_status is None:
            # When the cluster is not in the cluster table, we guarantee that
            # all related resources / cache / config are cleaned up, i.e. it
            # is safe to skip and return True.
            ux_utils.console_newline()
            logger.warning(
                f'Cluster {handle.cluster_name!r} is already terminated. '
                'Skipped.')
            return
        log_path = os.path.join(os.path.expanduser(self.log_dir),
                                'teardown.log')
        log_abs_path = os.path.abspath(log_path)
        cloud = handle.launched_resources.cloud
        config = common_utils.read_yaml(handle.cluster_yaml)
        cluster_name = handle.cluster_name
        cluster_name_on_cloud = handle.cluster_name_on_cloud

        # Avoid possibly unbound warnings. Code below must overwrite these vars:
        returncode = 0
        stdout = ''
        stderr = ''

        if (cloud.PROVISIONER_VERSION >=
                clouds.ProvisionerVersion.RAY_PROVISIONER_SKYPILOT_TERMINATOR):
            logger.debug(f'Provisioner version: {cloud.PROVISIONER_VERSION} '
                         'using new provisioner for teardown.')
            # Stop the ray autoscaler first to avoid the head node trying to
            # re-launch the worker nodes, during the termination of the
            # cluster.
            try:
                # We do not check the return code, since Ray returns
                # non-zero return code when calling Ray stop,
                # even when the command was executed successfully.
                self.run_on_head(handle, 'ray stop --force')
            except exceptions.FetchIPError:
                # This error is expected if the previous cluster IP is
                # failed to be found,
                # i.e., the cluster is already stopped/terminated.
                if prev_cluster_status == status_lib.ClusterStatus.UP:
                    logger.warning(
                        'Failed to take down Ray autoscaler on the head node. '
                        'It might be because the cluster\'s head node has '
                        'already been terminated. It is fine to skip this.')

            try:
                provisioner.teardown_cluster(repr(cloud),
                                             provisioner.ClusterName(
                                                 cluster_name,
                                                 cluster_name_on_cloud),
                                             terminate=terminate,
                                             provider_config=config['provider'])
            except Exception as e:  # pylint: disable=broad-except
                if purge:
                    logger.warning(
                        _TEARDOWN_PURGE_WARNING.format(
                            reason='stopping/terminating cluster nodes',
                            details=common_utils.format_exception(
                                e, use_bracket=True)))
                else:
                    raise

            if post_teardown_cleanup:
                self.post_teardown_cleanup(handle, terminate, purge)
            return

        if terminate and isinstance(cloud, clouds.Azure):
            # Here we handle termination of Azure by ourselves instead of Ray
            # autoscaler.
            resource_group = config['provider']['resource_group']
            terminate_cmd = f'az group delete -y --name {resource_group}'
            with rich_utils.safe_status(f'[bold cyan]Terminating '
                                        f'[green]{cluster_name}'):
                returncode, stdout, stderr = log_lib.run_with_log(
                    terminate_cmd,
                    log_abs_path,
                    shell=True,
                    stream_logs=False,
                    require_outputs=True)

        elif (isinstance(cloud, clouds.IBM) and terminate and
              prev_cluster_status == status_lib.ClusterStatus.STOPPED):
            # pylint: disable= W0622 W0703 C0415
            from sky.adaptors import ibm
            from sky.skylet.providers.ibm.vpc_provider import IBMVPCProvider

            config_provider = common_utils.read_yaml(
                handle.cluster_yaml)['provider']
            region = config_provider['region']
            search_client = ibm.search_client()
            vpc_found = False
            # pylint: disable=unsubscriptable-object
            vpcs_filtered_by_tags_and_region = search_client.search(
                query=(f'type:vpc AND tags:{cluster_name_on_cloud} '
                       f'AND region:{region}'),
                fields=['tags', 'region', 'type'],
                limit=1000).get_result()['items']
            vpc_id = None
            try:
                # pylint: disable=line-too-long
                vpc_id = vpcs_filtered_by_tags_and_region[0]['crn'].rsplit(
                    ':', 1)[-1]
                vpc_found = True
            except Exception:
                logger.critical('failed to locate vpc for ibm cloud')
                returncode = -1

            if vpc_found:
                # pylint: disable=line-too-long E1136
                # Delete VPC and it's associated resources
                vpc_provider = IBMVPCProvider(
                    config_provider['resource_group_id'], region,
                    cluster_name_on_cloud)
                vpc_provider.delete_vpc(vpc_id, region)
                # successfully removed cluster as no exception was raised
                returncode = 0

        elif terminate and isinstance(cloud, clouds.SCP):
            # pylint: disable=import-outside-toplevel
            from sky.skylet.providers.scp import node_provider
            config['provider']['cache_stopped_nodes'] = not terminate
            provider = node_provider.SCPNodeProvider(config['provider'],
                                                     cluster_name_on_cloud)
            try:
                if not os.path.exists(provider.metadata.path):
                    raise node_provider.SCPError(
                        'SKYPILOT_ERROR_NO_NODES_LAUNCHED: '
                        'Metadata file does not exist.')

                with open(provider.metadata.path, 'r') as f:
                    metadata = json.load(f)
                    node_id = next(iter(metadata.values())).get(
                        'creation', {}).get('virtualServerId', None)
                    provider.terminate_node(node_id)
                returncode = 0
            except node_provider.SCPError as e:
                returncode = 1
                stdout = ''
                stderr = str(e)

        # Apr, 2023 by Hysun(hysun.he@oracle.com): Added support for OCI
        # May, 2023 by Hysun: Allow terminate INIT cluster which may have
        # some instances provisioning in background but not completed.
        elif (isinstance(cloud, clouds.OCI) and terminate and
              prev_cluster_status in (status_lib.ClusterStatus.STOPPED,
                                      status_lib.ClusterStatus.INIT)):
            region = config['provider']['region']

            # pylint: disable=import-outside-toplevel
            from ray.autoscaler.tags import TAG_RAY_CLUSTER_NAME

            from sky.skylet.providers.oci.query_helper import oci_query_helper

            # 0: All terminated successfully, failed count otherwise
            returncode = oci_query_helper.terminate_instances_by_tags(
                {TAG_RAY_CLUSTER_NAME: cluster_name_on_cloud}, region)

            # To avoid undefined local variables error.
            stdout = stderr = ''
        else:
            config['provider']['cache_stopped_nodes'] = not terminate
            with tempfile.NamedTemporaryFile('w',
                                             prefix='sky_',
                                             delete=False,
                                             suffix='.yml') as f:
                common_utils.dump_yaml(f.name, config)
                f.flush()

                teardown_verb = 'Terminating' if terminate else 'Stopping'
                with rich_utils.safe_status(f'[bold cyan]{teardown_verb} '
                                            f'[green]{cluster_name}'):
                    # FIXME(zongheng): support retries. This call can fail for
                    # example due to GCP returning list requests per limit
                    # exceeded.
                    returncode, stdout, stderr = log_lib.run_with_log(
                        ['ray', 'down', '-y', f.name],
                        log_abs_path,
                        stream_logs=False,
                        require_outputs=True,
                        # Disable stdin to avoid ray outputs mess up the
                        # terminal with misaligned output when multithreading/
                        # multiprocessing are used.
                        # Refer to: https://github.com/ray-project/ray/blob/d462172be7c5779abf37609aed08af112a533e1e/python/ray/autoscaler/_private/subprocess_output_util.py#L264 # pylint: disable=line-too-long
                        stdin=subprocess.DEVNULL)
        if returncode != 0:
            if purge:
                logger.warning(
                    _TEARDOWN_PURGE_WARNING.format(
                        reason='stopping/terminating cluster nodes',
                        details=stderr))
            # 'TPU must be specified.': This error returns when we call "gcloud
            #   delete" with an empty VM list where no instance exists. Safe to
            #   ignore it and do cleanup locally. TODO(wei-lin): refactor error
            #   handling mechanism.
            #
            # 'SKYPILOT_ERROR_NO_NODES_LAUNCHED': this indicates nodes are
            #   never launched and the errors are related to pre-launch
            #   configurations (such as VPC not found). So it's safe & good UX
            #   to not print a failure message.
            #
            # '(ResourceGroupNotFound)': this indicates the resource group on
            #   Azure is not found. That means the cluster is already deleted
            #   on the cloud. So it's safe & good UX to not print a failure
            #   message.
            elif ('TPU must be specified.' not in stderr and
                  'SKYPILOT_ERROR_NO_NODES_LAUNCHED: ' not in stderr and
                  '(ResourceGroupNotFound)' not in stderr):
                raise RuntimeError(
                    _TEARDOWN_FAILURE_MESSAGE.format(
                        extra_reason='',
                        cluster_name=common_utils.cluster_name_in_hint(
                            cluster_name, cluster_name_on_cloud),
                        stdout=stdout,
                        stderr=stderr))

        # No need to clean up if the cluster is already terminated
        # (i.e., prev_status is None), as the cleanup has already been done
        # if the cluster is removed from the status table.
        if post_teardown_cleanup:
            self.post_teardown_cleanup(handle, terminate, purge)

    def post_teardown_cleanup(self,
                              handle: CloudVmRayResourceHandle,
                              terminate: bool,
                              purge: bool = False) -> None:
        """Cleanup local configs/caches and delete TPUs after teardown.

        This method will handle the following cleanup steps:
        * Deleting the TPUs;
        * Removing ssh configs for the cluster;
        * Updating the local state of the cluster;
        * Removing the terminated cluster's scripts and ray yaml files.

        Raises:
            RuntimeError: If it fails to delete the TPU.
        """
        log_path = os.path.join(os.path.expanduser(self.log_dir),
                                'teardown.log')
        log_abs_path = os.path.abspath(log_path)
        cluster_name_on_cloud = handle.cluster_name_on_cloud

        # Backward compatibility for TPU nodes created before #2943. Any TPU
        # node launched before that PR have the delete script generated (and do
        # not have the tpu_node config set in its cluster yaml), so we have to
        # call the deletion script to clean up the TPU node.
        # For TPU nodes launched after the PR, deletion is done in SkyPilot's
        # new GCP provisioner API.
        # TODO (zhwu): Remove this after 0.6.0.
        if (handle.tpu_delete_script is not None and
                os.path.exists(handle.tpu_delete_script)):
            # Only call the deletion script if the cluster config does not
            # contain TPU node config. Otherwise, the deletion should
            # already be handled by the new provisioner.
            config = common_utils.read_yaml(handle.cluster_yaml)
            tpu_node_config = config['provider'].get('tpu_node')
            if tpu_node_config is None:
                with rich_utils.safe_status('[bold cyan]Terminating TPU...'):
                    tpu_rc, tpu_stdout, tpu_stderr = log_lib.run_with_log(
                        ['bash', handle.tpu_delete_script],
                        log_abs_path,
                        stream_logs=False,
                        require_outputs=True)
                if tpu_rc != 0:
                    if _TPU_NOT_FOUND_ERROR in tpu_stderr:
                        logger.info('TPU not found. '
                                    'It should have been deleted already.')
                    elif purge:
                        logger.warning(
                            _TEARDOWN_PURGE_WARNING.format(
                                reason='stopping/terminating TPU',
                                details=tpu_stderr))
                    else:
                        raise RuntimeError(
                            _TEARDOWN_FAILURE_MESSAGE.format(
                                extra_reason='It is caused by TPU failure.',
                                cluster_name=common_utils.cluster_name_in_hint(
                                    handle.cluster_name, cluster_name_on_cloud),
                                stdout=tpu_stdout,
                                stderr=tpu_stderr))

        if (terminate and handle.launched_resources.is_image_managed is True):
            # Delete the image when terminating a "cloned" cluster, i.e.,
            # whose image is created by SkyPilot (--clone-disk-from)
            logger.debug(f'Deleting image {handle.launched_resources.image_id}')
            cluster_resources = handle.launched_resources
            cluster_cloud = cluster_resources.cloud
            image_dict = cluster_resources.image_id
            assert cluster_cloud is not None, cluster_resources
            assert image_dict is not None and len(image_dict) == 1
            image_id = list(image_dict.values())[0]
            try:
                cluster_cloud.delete_image(image_id,
                                           handle.launched_resources.region)
            except exceptions.CommandError as e:
                logger.warning(
                    f'Failed to delete cloned image {image_id}. Please '
                    'remove it manually to avoid image leakage. Details: '
                    f'{common_utils.format_exception(e, use_bracket=True)}')
        if terminate:
            cloud = handle.launched_resources.cloud
            config = common_utils.read_yaml(handle.cluster_yaml)
            try:
                cloud.check_features_are_supported(
                    handle.launched_resources,
                    {clouds.CloudImplementationFeatures.OPEN_PORTS})
                provision_lib.cleanup_ports(repr(cloud), cluster_name_on_cloud,
                                            handle.launched_resources.ports,
                                            config['provider'])
            except exceptions.NotSupportedError:
                pass
            except exceptions.PortDoesNotExistError:
                logger.debug('Ports do not exist. Skipping cleanup.')

        # The cluster file must exist because the cluster_yaml will only
        # be removed after the cluster entry in the database is removed.
        config = common_utils.read_yaml(handle.cluster_yaml)
        auth_config = config['auth']
        backend_utils.SSHConfigHelper.remove_cluster(handle.cluster_name,
                                                     handle.head_ip,
                                                     auth_config,
                                                     handle.docker_user)

        global_user_state.remove_cluster(handle.cluster_name,
                                         terminate=terminate)

        if terminate:
            # This function could be directly called from status refresh,
            # where we need to cleanup the cluster profile.
            metadata_utils.remove_cluster_metadata(handle.cluster_name)
            # Clean up TPU creation/deletion scripts
            # Backward compatibility for TPU nodes created before #2943.
            # TODO (zhwu): Remove this after 0.6.0.
            if handle.tpu_delete_script is not None:
                assert handle.tpu_create_script is not None
                common_utils.remove_file_if_exists(handle.tpu_create_script)
                common_utils.remove_file_if_exists(handle.tpu_delete_script)

            # Clean up generated config
            # No try-except is needed since Ray will fail to teardown the
            # cluster if the cluster_yaml is missing.
            common_utils.remove_file_if_exists(handle.cluster_yaml)

    def set_autostop(self,
                     handle: CloudVmRayResourceHandle,
                     idle_minutes_to_autostop: Optional[int],
                     down: bool = False,
                     stream_logs: bool = True) -> None:
        # The core.autostop() function should have already checked that the
        # cloud and resources support requested autostop.
        if idle_minutes_to_autostop is not None:

            # Check if we're stopping spot
            assert (handle.launched_resources is not None and
                    handle.launched_resources.cloud is not None), handle
            code = autostop_lib.AutostopCodeGen.set_autostop(
                idle_minutes_to_autostop, self.NAME, down)
            returncode, _, stderr = self.run_on_head(handle,
                                                     code,
                                                     require_outputs=True,
                                                     stream_logs=stream_logs)
            subprocess_utils.handle_returncode(returncode,
                                               code,
                                               'Failed to set autostop',
                                               stderr=stderr,
                                               stream_logs=stream_logs)
            global_user_state.set_cluster_autostop_value(
                handle.cluster_name, idle_minutes_to_autostop, down)

    def is_definitely_autostopping(self,
                                   handle: CloudVmRayResourceHandle,
                                   stream_logs: bool = True) -> bool:
        """Check if the cluster is autostopping.

        Returns:
            True if the cluster is definitely autostopping. It is possible
            that the cluster is still autostopping when False is returned,
            due to errors like transient network issues.
        """
        if handle.head_ip is None:
            # The head node of the cluster is not UP or in an abnormal state.
            # We cannot check if the cluster is autostopping.
            return False
        code = autostop_lib.AutostopCodeGen.is_autostopping()
        returncode, stdout, stderr = self.run_on_head(handle,
                                                      code,
                                                      require_outputs=True,
                                                      stream_logs=stream_logs)

        if returncode == 0:
            return common_utils.decode_payload(stdout)
        logger.debug(f'Failed to check if cluster is autostopping: {stderr}')
        return False

    # TODO(zhwu): Refactor this to a CommandRunner class, so different backends
    # can support its own command runner.
    @timeline.event
    def run_on_head(
        self,
        handle: CloudVmRayResourceHandle,
        cmd: str,
        *,
        port_forward: Optional[List[int]] = None,
        log_path: str = '/dev/null',
        stream_logs: bool = False,
        ssh_mode: command_runner.SshMode = command_runner.SshMode.
        NON_INTERACTIVE,
        under_remote_workdir: bool = False,
        require_outputs: bool = False,
        separate_stderr: bool = False,
        process_stream: bool = True,
        **kwargs,
    ) -> Union[int, Tuple[int, str, str]]:
        """Runs 'cmd' on the cluster's head node.

        It will try to fetch the head node IP if it is not cached.

        Args:
            handle: The ResourceHandle to the cluster.
            cmd: The command to run.

            Advanced options:

            port_forward: A list of ports to forward.
            log_path: The path to the log file.
            stream_logs: Whether to stream the logs to stdout/stderr.
            ssh_mode: The mode to use for ssh.
                See command_runner.SSHCommandRunner.SSHMode for more details.
            under_remote_workdir: Whether to run the command under the remote
                workdir ~/sky_workdir.
            require_outputs: Whether to return the stdout and stderr of the
                command.
            separate_stderr: Whether to separate stderr from stdout.
            process_stream: Whether to post-process the stdout/stderr of the
                command, such as replacing or skipping lines on the fly. If
                enabled, lines are printed only when '\r' or '\n' is found.

        Raises:
            exceptions.FetchIPError: If the head node IP cannot be fetched.
        """
        # This will try to fetch the head node IP if it is not cached.

        runners = handle.get_command_runners()
        head_runner = runners[0]
        if under_remote_workdir:
            cmd = f'cd {SKY_REMOTE_WORKDIR} && {cmd}'

        return head_runner.run(
            cmd,
            port_forward=port_forward,
            log_path=log_path,
            process_stream=process_stream,
            stream_logs=stream_logs,
            ssh_mode=ssh_mode,
            require_outputs=require_outputs,
            separate_stderr=separate_stderr,
            **kwargs,
        )

    # --- Utilities ---

    @timeline.event
    def _check_existing_cluster(
            self,
            task: task_lib.Task,
            to_provision: Optional[resources_lib.Resources],
            cluster_name: str,
            dryrun: bool = False) -> RetryingVmProvisioner.ToProvisionConfig:
        """Checks if the cluster exists and returns the provision config.

        Raises:
            exceptions.ResourcesMismatchError: If the resources in the task
                does not match the existing cluster.
            exceptions.InvalidClusterNameError: If the cluster name is invalid.
            # TODO(zhwu): complete the list of exceptions.
        """
        record = global_user_state.get_cluster_from_name(cluster_name)
        if record is None:
            handle_before_refresh = None
            status_before_refresh = None
        else:
            handle_before_refresh = record['handle']
            status_before_refresh = record['status']

        prev_cluster_status, handle = (status_before_refresh,
                                       handle_before_refresh)

        if not dryrun:
            # We force refresh any cluster (1) with INIT status, or (2) has
            # autostop set. This is to determine the actual state of such a
            # cluster and to make the hint that uses prev_cluster_status more
            # accurate.
            record = backend_utils.refresh_cluster_record(
                cluster_name,
                force_refresh_statuses={status_lib.ClusterStatus.INIT},
                acquire_per_cluster_status_lock=False,
            )
            if record is not None:
                prev_cluster_status = record['status']
                handle = record['handle']
            else:
                prev_cluster_status = None
                handle = None
        # We should check the cluster_ever_up after refresh, because if the
        # cluster is terminated (through console or auto-dwon), the record will
        # become None and the cluster_ever_up should be considered as False.
        cluster_ever_up = record is not None and record['cluster_ever_up']
        logger.debug(f'cluster_ever_up: {cluster_ever_up}')
        logger.debug(f'record: {record}')

        if prev_cluster_status is not None:
            assert handle is not None
            # Cluster already exists.
            self.check_resources_fit_cluster(handle, task)
            # Use the existing cluster.
            assert handle.launched_resources is not None, (cluster_name, handle)
            # Assume resources share the same ports.
            for resource in task.resources:
                assert resource.ports == list(task.resources)[0].ports
            all_ports = resources_utils.port_set_to_ranges(
                resources_utils.port_ranges_to_set(
                    handle.launched_resources.ports) |
                resources_utils.port_ranges_to_set(
                    list(task.resources)[0].ports))
            to_provision = handle.launched_resources
            if all_ports:
                to_provision = to_provision.copy(ports=all_ports)
            return RetryingVmProvisioner.ToProvisionConfig(
                cluster_name,
                to_provision,
                handle.launched_nodes,
                prev_cluster_status=prev_cluster_status,
                prev_handle=handle,
                prev_cluster_ever_up=cluster_ever_up)
        usage_lib.messages.usage.set_new_cluster()
        # Use the task_cloud, because the cloud in `to_provision` can be changed
        # later during the retry.
        for resources in task.resources:
            task_cloud = (resources.cloud
                          if resources.cloud is not None else clouds.Cloud)
            task_cloud.check_cluster_name_is_valid(cluster_name)

        if to_provision is None:
            # The cluster is recently terminated either by autostop or manually
            # terminated on the cloud. We should use the previously terminated
            # resources to provision the cluster.
            #
            # FIXME(zongheng): this assert can be hit by using two terminals.
            # First, create a 'dbg' cluster. Then:
            #   Terminal 1: sky down dbg -y
            #   Terminal 2: sky launch -c dbg -- echo
            # Run it in order. Terminal 2 will show this error after terminal 1
            # succeeds in downing the cluster and releasing the lock.
            assert isinstance(
                handle_before_refresh, CloudVmRayResourceHandle), (
                    f'Trying to launch cluster {cluster_name!r} recently '
                    'terminated on the cloud, but the handle is not a '
                    f'CloudVmRayResourceHandle ({handle_before_refresh}).')
            status_before_refresh_str = None
            if status_before_refresh is not None:
                status_before_refresh_str = status_before_refresh.value

            logger.info(
                f'The cluster {cluster_name!r} (status: '
                f'{status_before_refresh_str}) was not found on the cloud: it '
                'may be autodowned, manually terminated, or its launch never '
                'succeeded. Provisioning a new cluster by using the same '
                'resources as its original launch.')
            to_provision = handle_before_refresh.launched_resources
            self.check_resources_fit_cluster(handle_before_refresh, task)

        logger.info(
            f'{colorama.Fore.CYAN}Creating a new cluster: {cluster_name!r} '
            f'[{task.num_nodes}x {to_provision}].'
            f'{colorama.Style.RESET_ALL}\n'
            'Tip: to reuse an existing cluster, '
            'specify --cluster (-c). '
            'Run `sky status` to see existing clusters.')
        return RetryingVmProvisioner.ToProvisionConfig(
            cluster_name,
            to_provision,
            task.num_nodes,
            prev_cluster_status=None,
            prev_handle=None,
            prev_cluster_ever_up=False)

    def _execute_file_mounts(self, handle: CloudVmRayResourceHandle,
                             file_mounts: Optional[Dict[Path, Path]]):
        """Executes file mounts.

        Rsyncing local files and copying from remote stores.
        """
        # File mounts handling for remote paths possibly without write access:
        #  (1) in 'file_mounts' sections, add <prefix> to these target paths.
        #  (2) then, create symlinks from '/.../file' to '<prefix>/.../file'.
        if file_mounts is None or not file_mounts:
            return
        symlink_commands = []
        fore = colorama.Fore
        style = colorama.Style
        logger.info(f'{fore.CYAN}Processing file mounts.{style.RESET_ALL}')
        start = time.time()
        runners = handle.get_command_runners()
        log_path = os.path.join(self.log_dir, 'file_mounts.log')

        # Check the files and warn
        for dst, src in file_mounts.items():
            if not data_utils.is_cloud_store_url(src):
                full_src = os.path.abspath(os.path.expanduser(src))
                # Checked during Task.set_file_mounts().
                assert os.path.exists(full_src), f'{full_src} does not exist.'
                src_size = backend_utils.path_size_megabytes(full_src)
                if src_size >= _PATH_SIZE_MEGABYTES_WARN_THRESHOLD:
                    logger.warning(
                        f'{fore.YELLOW}The size of file mount src {src!r} '
                        f'is {src_size} MB. Try to keep src small or use '
                        '.gitignore to exclude large files, as large sizes '
                        f'will slow down rsync. {style.RESET_ALL}')
                if os.path.islink(full_src):
                    logger.warning(
                        f'{fore.YELLOW}Source path {src!r} is a symlink. '
                        f'Symlink contents are not uploaded.{style.RESET_ALL}')

        os.makedirs(os.path.expanduser(self.log_dir), exist_ok=True)
        os.system(f'touch {log_path}')
        tail_cmd = f'tail -n100 -f {log_path}'
        logger.info('To view detailed progress: '
                    f'{style.BRIGHT}{tail_cmd}{style.RESET_ALL}')

        for dst, src in file_mounts.items():
            # TODO: room for improvement.  Here there are many moving parts
            # (download gsutil on remote, run gsutil on remote).  Consider
            # alternatives (smart_open, each provider's own sdk), a
            # data-transfer container etc.
            if not os.path.isabs(dst) and not dst.startswith('~/'):
                dst = f'{SKY_REMOTE_WORKDIR}/{dst}'
            # Sync 'src' to 'wrapped_dst', a safe-to-write "wrapped" path.
            wrapped_dst = dst
            if not dst.startswith('~/') and not dst.startswith('/tmp/'):
                # Handles the remote paths possibly without write access.
                # (1) add <prefix> to these target paths.
                wrapped_dst = backend_utils.FileMountHelper.wrap_file_mount(dst)
                cmd = backend_utils.FileMountHelper.make_safe_symlink_command(
                    source=dst, target=wrapped_dst)
                symlink_commands.append(cmd)

            if not data_utils.is_cloud_store_url(src):
                full_src = os.path.abspath(os.path.expanduser(src))

                if os.path.isfile(full_src):
                    mkdir_for_wrapped_dst = (
                        f'mkdir -p {os.path.dirname(wrapped_dst)}')
                else:
                    mkdir_for_wrapped_dst = f'mkdir -p {wrapped_dst}'

                # TODO(mluo): Fix method so that mkdir and rsync run together
                backend_utils.parallel_data_transfer_to_nodes(
                    runners,
                    source=src,
                    target=wrapped_dst,
                    cmd=mkdir_for_wrapped_dst,
                    run_rsync=True,
                    action_message='Syncing',
                    log_path=log_path,
                    stream_logs=False,
                )
                continue

            storage = cloud_stores.get_storage_from_path(src)
            if storage.is_directory(src):
                sync = storage.make_sync_dir_command(source=src,
                                                     destination=wrapped_dst)
                # It is a directory so make sure it exists.
                mkdir_for_wrapped_dst = f'mkdir -p {wrapped_dst}'
            else:
                sync = storage.make_sync_file_command(source=src,
                                                      destination=wrapped_dst)
                # It is a file so make sure *its parent dir* exists.
                mkdir_for_wrapped_dst = (
                    f'mkdir -p {os.path.dirname(wrapped_dst)}')

            download_target_commands = [
                # Ensure sync can write to wrapped_dst (e.g., '/data/').
                mkdir_for_wrapped_dst,
                # Both the wrapped and the symlink dir exist; sync.
                sync,
            ]
            command = ' && '.join(download_target_commands)
            # dst is only used for message printing.
            backend_utils.parallel_data_transfer_to_nodes(
                runners,
                source=src,
                target=dst,
                cmd=command,
                run_rsync=False,
                action_message='Syncing',
                log_path=log_path,
                stream_logs=False,
            )
        # (2) Run the commands to create symlinks on all the nodes.
        symlink_command = ' && '.join(symlink_commands)
        if symlink_command:

            def _symlink_node(runner: command_runner.CommandRunner):
                returncode = runner.run(symlink_command, log_path=log_path)
                subprocess_utils.handle_returncode(
                    returncode, symlink_command,
                    'Failed to create symlinks. The target destination '
                    f'may already exist. Log: {log_path}')

            subprocess_utils.run_in_parallel(_symlink_node, runners)
        end = time.time()
        logger.debug(f'File mount sync took {end - start} seconds.')

    def _execute_storage_mounts(
            self, handle: CloudVmRayResourceHandle,
            storage_mounts: Optional[Dict[Path, storage_lib.Storage]]):
        """Executes storage mounts: installing mounting tools and mounting."""
        # Handle cases where `storage_mounts` is None. This occurs when users
        # initiate a 'sky start' command from a Skypilot version that predates
        # the introduction of the `storage_mounts_metadata` feature.
        if not storage_mounts:
            return

        # Process only mount mode objects here. COPY mode objects have been
        # converted to regular copy file mounts and thus have been handled
        # in the '_execute_file_mounts' method.
        storage_mounts = {
            path: storage_mount
            for path, storage_mount in storage_mounts.items()
            if storage_mount.mode == storage_lib.StorageMode.MOUNT
        }

        # Handle cases when there aren't any Storages with MOUNT mode.
        if not storage_mounts:
            return

        fore = colorama.Fore
        style = colorama.Style
        plural = 's' if len(storage_mounts) > 1 else ''
        logger.info(f'{fore.CYAN}Processing {len(storage_mounts)} '
                    f'storage mount{plural}.{style.RESET_ALL}')
        start = time.time()
        runners = handle.get_command_runners()
        log_path = os.path.join(self.log_dir, 'storage_mounts.log')

        for dst, storage_obj in storage_mounts.items():
            if not os.path.isabs(dst) and not dst.startswith('~/'):
                dst = f'{SKY_REMOTE_WORKDIR}/{dst}'
            # Raised when the bucket is externall removed before re-mounting
            # with sky start.
            if not storage_obj.stores:
                with ux_utils.print_exception_no_traceback():
                    raise exceptions.StorageExternalDeletionError(
                        f'The bucket, {storage_obj.name!r}, could not be '
                        f'mounted on cluster {handle.cluster_name!r}. Please '
                        'verify that the bucket exists. The cluster started '
                        'successfully without mounting the bucket.')
            # Get the first store and use it to mount
            store = list(storage_obj.stores.values())[0]
            mount_cmd = store.mount_command(dst)
            src_print = (storage_obj.source
                         if storage_obj.source else storage_obj.name)
            if isinstance(src_print, list):
                src_print = ', '.join(src_print)
            try:
                backend_utils.parallel_data_transfer_to_nodes(
                    runners,
                    source=src_print,
                    target=dst,
                    cmd=mount_cmd,
                    run_rsync=False,
                    action_message='Mounting',
                    log_path=log_path,
                )
            except exceptions.CommandError as e:
                if e.returncode == exceptions.MOUNT_PATH_NON_EMPTY_CODE:
                    mount_path = (f'{colorama.Fore.RED}'
                                  f'{colorama.Style.BRIGHT}{dst}'
                                  f'{colorama.Style.RESET_ALL}')
                    error_msg = (f'Mount path {mount_path} is non-empty.'
                                 f' {mount_path} may be a standard unix '
                                 f'path or may contain files from a previous'
                                 f' task. To fix, change the mount path'
                                 f' to an empty or non-existent path.')
                    raise RuntimeError(error_msg) from None
                else:
                    # Strip the command (a big heredoc) from the exception
                    raise exceptions.CommandError(
                        e.returncode,
                        command='to mount',
                        error_msg=e.error_msg,
                        detailed_reason=e.detailed_reason) from None

        end = time.time()
        logger.debug(f'Storage mount sync took {end - start} seconds.')

    def _set_storage_mounts_metadata(
            self, cluster_name: str,
            storage_mounts: Optional[Dict[Path, storage_lib.Storage]]) -> None:
        """Sets 'storage_mounts' object in cluster's storage_mounts_metadata.

        After converting Storage objects in 'storage_mounts' to metadata,
        it stores {PATH: StorageMetadata} into the table.
        """
        if not storage_mounts:
            return
        storage_mounts_metadata = {}
        for dst, storage_obj in storage_mounts.items():
            storage_mounts_metadata[dst] = storage_obj.handle
        lock_path = (
            backend_utils.CLUSTER_FILE_MOUNTS_LOCK_PATH.format(cluster_name))
        lock_timeout = backend_utils.CLUSTER_FILE_MOUNTS_LOCK_TIMEOUT_SECONDS
        try:
            with filelock.FileLock(lock_path, lock_timeout):
                global_user_state.set_cluster_storage_mounts_metadata(
                    cluster_name, storage_mounts_metadata)
        except filelock.Timeout as e:
            raise RuntimeError(
                f'Failed to store metadata for cluster {cluster_name!r} due to '
                'a timeout when trying to access local database. Please '
                f'try again or manually remove the lock at {lock_path}. '
                f'{common_utils.format_exception(e)}') from None

    def get_storage_mounts_metadata(
            self,
            cluster_name: str) -> Optional[Dict[Path, storage_lib.Storage]]:
        """Gets 'storage_mounts' object from cluster's storage_mounts_metadata.

        After retrieving storage_mounts_metadata, it converts back the
        StorageMetadata to Storage object and restores 'storage_mounts.'
        """
        lock_path = (
            backend_utils.CLUSTER_FILE_MOUNTS_LOCK_PATH.format(cluster_name))
        lock_timeout = backend_utils.CLUSTER_FILE_MOUNTS_LOCK_TIMEOUT_SECONDS
        try:
            with filelock.FileLock(lock_path, lock_timeout):
                storage_mounts_metadata = (
                    global_user_state.get_cluster_storage_mounts_metadata(
                        cluster_name))
        except filelock.Timeout as e:
            raise RuntimeError(
                f'Failed to retrieve metadata for cluster {cluster_name!r} '
                'due to a timeout when trying to access local database. '
                f'Please try again or manually remove the lock at {lock_path}.'
                f' {common_utils.format_exception(e)}') from None

        if storage_mounts_metadata is None:
            return None
        storage_mounts = {}
        for dst, storage_metadata in storage_mounts_metadata.items():
            # Setting 'sync_on_reconstruction' to False prevents from Storage
            # object creation to sync local source syncing to the bucket. Local
            # source specified in Storage object is synced to the bucket only
            # when it is created with 'sky launch'.
            storage_mounts[dst] = storage_lib.Storage.from_metadata(
                storage_metadata, sync_on_reconstruction=False)
        return storage_mounts

    def _execute_task_one_node(self, handle: CloudVmRayResourceHandle,
                               task: task_lib.Task, job_id: int,
                               detach_run: bool) -> None:
        # Launch the command as a Ray task.
        log_dir = os.path.join(self.log_dir, 'tasks')

        resources_dict = backend_utils.get_task_demands_dict(task)
        internal_ips = handle.internal_ips()
        assert internal_ips is not None, 'internal_ips is not cached in handle'

        codegen = RayCodeGen()
        codegen.add_prologue(job_id)
        codegen.add_gang_scheduling_placement_group_and_setup(
            1,
            resources_dict,
            stable_cluster_internal_ips=internal_ips,
            setup_cmd=self._setup_cmd,
            setup_log_path=os.path.join(log_dir, 'setup.log'),
            envs=task.envs,
        )

        if callable(task.run):
            run_fn_code = textwrap.dedent(inspect.getsource(task.run))
            run_fn_name = task.run.__name__
            codegen.register_run_fn(run_fn_code, run_fn_name)

        # If it is a managed spot job, the TASK_ID_ENV_VAR will have been
        # already set by the controller.
        job_run_id = task.envs.get(
            constants.TASK_ID_ENV_VAR,
            common_utils.get_global_job_id(self.run_timestamp,
                                           cluster_name=handle.cluster_name,
                                           job_id=str(job_id)))

        command_for_node = task.run if isinstance(task.run, str) else None
        codegen.add_ray_task(
            bash_script=command_for_node,
            env_vars=task.envs,
            task_name=task.name,
            job_run_id=job_run_id,
            ray_resources_dict=backend_utils.get_task_demands_dict(task),
            log_dir=log_dir)

        codegen.add_epilogue()

        self._exec_code_on_head(handle,
                                codegen.build(),
                                job_id,
                                executable='python3',
                                detach_run=detach_run,
                                spot_dag=task.spot_dag)

    def _execute_task_n_nodes(self, handle: CloudVmRayResourceHandle,
                              task: task_lib.Task, job_id: int,
                              detach_run: bool) -> None:
        # Strategy:
        #   ray.init(...)
        #   for node:
        #     submit _run_cmd(cmd) with resource {node_i: 1}
        log_dir_base = self.log_dir
        log_dir = os.path.join(log_dir_base, 'tasks')
        resources_dict = backend_utils.get_task_demands_dict(task)
        internal_ips = handle.internal_ips()
        assert internal_ips is not None, 'internal_ips is not cached in handle'

        # If TPU VM Pods is used, #num_nodes should be num_nodes * num_node_ips
        num_actual_nodes = task.num_nodes * handle.num_ips_per_node

        codegen = RayCodeGen()
        codegen.add_prologue(job_id)
        codegen.add_gang_scheduling_placement_group_and_setup(
            num_actual_nodes,
            resources_dict,
            stable_cluster_internal_ips=internal_ips,
            setup_cmd=self._setup_cmd,
            setup_log_path=os.path.join(log_dir, 'setup.log'),
            envs=task.envs)

        if callable(task.run):
            run_fn_code = textwrap.dedent(inspect.getsource(task.run))
            run_fn_name = task.run.__name__
            codegen.register_run_fn(run_fn_code, run_fn_name)

        # If it is a managed spot job, the TASK_ID_ENV_VAR will have been
        # already set by the controller.
        job_run_id = task.envs.get(
            constants.TASK_ID_ENV_VAR,
            common_utils.get_global_job_id(self.run_timestamp,
                                           cluster_name=handle.cluster_name,
                                           job_id=str(job_id)))

        # TODO(zhwu): The resources limitation for multi-node ray.tune and
        # horovod should be considered.
        for i in range(num_actual_nodes):
            command_for_node = task.run if isinstance(task.run, str) else None

            # Ray's per-node resources, to constrain scheduling each command to
            # the corresponding node, represented by private IPs.
            codegen.add_ray_task(
                bash_script=command_for_node,
                env_vars=task.envs,
                task_name=task.name,
                job_run_id=job_run_id,
                ray_resources_dict=backend_utils.get_task_demands_dict(task),
                log_dir=log_dir,
                gang_scheduling_id=i)

        codegen.add_epilogue()
        # TODO(zhanghao): Add help info for downloading logs.
        self._exec_code_on_head(handle,
                                codegen.build(),
                                job_id,
                                executable='python3',
                                detach_run=detach_run,
                                spot_dag=task.spot_dag)<|MERGE_RESOLUTION|>--- conflicted
+++ resolved
@@ -2879,14 +2879,7 @@
             # update_status will query the ray job status for all INIT /
             # PENDING / RUNNING jobs for the real status, since we do not
             # know the actual previous status of the cluster.
-<<<<<<< HEAD
-            job_owner = onprem_utils.get_job_owner(handle.cluster_yaml,
-                                                   handle.docker_user,
-                                                   handle.ssh_user)
-            cmd = job_lib.JobLibCodeGen.update_status(job_owner)
-=======
             cmd = job_lib.JobLibCodeGen.update_status()
->>>>>>> c9f79b01
             logger.debug('Update job queue on remote cluster.')
             with rich_utils.safe_status(
                     '[bold cyan]Preparing SkyPilot runtime'):
@@ -3223,47 +3216,6 @@
                             f'{backend_utils.BOLD}sky queue {name}'
                             f'{backend_utils.RESET_BOLD}')
 
-<<<<<<< HEAD
-    def _setup_and_create_job_cmd_on_local_head(
-        self,
-        handle: CloudVmRayResourceHandle,
-        ray_command: str,
-        ray_job_id: str,
-    ):
-        """Generates and prepares job submission code for local clusters."""
-        runners = handle.get_command_runners()
-        head_runner = runners[0]
-        remote_log_dir = self.log_dir
-        with tempfile.NamedTemporaryFile('w', prefix='sky_local_app_') as fp:
-            fp.write(ray_command)
-            fp.flush()
-            run_file = os.path.basename(fp.name)
-            remote_run_file = f'/tmp/sky_local/{run_file}'
-            # Ensures remote_run_file directory is created.
-            head_runner.run(f'mkdir -p {os.path.dirname(remote_run_file)}',
-                            stream_logs=False)
-            # We choose to sync code + exec, so that Ray job submission API will
-            # work for the multitenant case.
-            head_runner.rsync(source=fp.name,
-                              target=remote_run_file,
-                              up=True,
-                              stream_logs=False)
-        head_runner.run(
-            f'mkdir -p {remote_log_dir}; chmod a+rwx {remote_run_file}',
-            stream_logs=False)
-        switch_user_cmd = job_lib.make_job_command_with_user_switching(
-            ssh_user, remote_run_file)
-        switch_user_cmd = ' '.join(switch_user_cmd)
-        job_submit_cmd = (
-            'ray job submit '
-            '--address='
-            f'http://127.0.0.1:{constants.SKY_REMOTE_RAY_DASHBOARD_PORT} '
-            f'--submission-id {ray_job_id} '
-            f'--no-wait -- {switch_user_cmd}')
-        return job_submit_cmd
-
-=======
->>>>>>> c9f79b01
     def _add_job(self, handle: CloudVmRayResourceHandle,
                  job_name: Optional[str], resources_str: str) -> int:
         username = getpass.getuser()
@@ -3475,14 +3427,7 @@
         if cancel_all:
             assert jobs is None, (
                 'If cancel_all=True, usage is to set jobs=None')
-<<<<<<< HEAD
-        job_owner = onprem_utils.get_job_owner(handle.cluster_yaml,
-                                               handle.docker_user,
-                                               handle.ssh_user)
-        code = job_lib.JobLibCodeGen.cancel_jobs(job_owner, jobs, cancel_all)
-=======
         code = job_lib.JobLibCodeGen.cancel_jobs(jobs, cancel_all)
->>>>>>> c9f79b01
 
         # All error messages should have been redirected to stdout.
         returncode, stdout, stderr = self.run_on_head(handle,
@@ -3583,15 +3528,7 @@
                   job_id: Optional[int],
                   spot_job_id: Optional[int] = None,
                   follow: bool = True) -> int:
-<<<<<<< HEAD
-        job_owner = onprem_utils.get_job_owner(handle.cluster_yaml,
-                                               handle.docker_user,
-                                               handle.ssh_user)
-        code = job_lib.JobLibCodeGen.tail_logs(job_owner,
-                                               job_id,
-=======
         code = job_lib.JobLibCodeGen.tail_logs(job_id,
->>>>>>> c9f79b01
                                                spot_job_id=spot_job_id,
                                                follow=follow)
         if job_id is None and spot_job_id is None:
