--- conflicted
+++ resolved
@@ -153,94 +153,6 @@
     raise ValueError(f'Cluster config {local_file} not found.')
 
 
-<<<<<<< HEAD
-def run_command_and_handle_ssh_failure(
-        runner: command_runner.SSHCommandRunner,
-        command: str,
-        failure_message: Optional[str] = None) -> str:
-    """Runs command remotely and returns output with proper error handling."""
-    rc, stdout, stderr = runner.run(command,
-                                    require_outputs=True,
-                                    stream_logs=False)
-    if rc == 255:
-        # SSH failed
-        raise RuntimeError(
-            f'SSH with user {runner.ssh_user} and key {runner.ssh_private_key} '
-            f'to {runner.ip} failed. This is most likely due to incorrect '
-            'credentials or incorrect permissions for the key file. Check '
-            'your credentials and try again.')
-    subprocess_utils.handle_returncode(rc,
-                                       command,
-                                       failure_message,
-                                       stderr=stderr)
-    return stdout
-
-
-def do_filemounts_and_setup_on_local_workers(cluster_config_file: str):
-    """Completes filemounting and setup on worker nodes.
-
-    Syncs filemounts and runs setup on worker nodes for a local cluster. This
-    is a workaround for a Ray Autoscaler bug where `ray up` does not perform
-    filemounting or setup for local cluster worker nodes.
-    """
-    with open(cluster_config_file, 'r') as f:
-        config = yaml.safe_load(f)
-
-    ssh_credentials = backend_utils.ssh_credential_from_yaml(
-        cluster_config_file)
-    worker_ips = config['provider']['worker_ips']
-    file_mounts = config['file_mounts']
-    head_ip = config['provider']['head_ip']
-
-    setup_cmds = config['setup_commands']
-    # setup_cmds.append(
-    #     f'ray stop; ray start --disable-usage-stats --address={head_ip}:6379 --object-manager-port=8076'
-    # )
-    setup_script = log_lib.make_task_bash_script('\n'.join(setup_cmds))
-
-    worker_runners = command_runner.SSHCommandRunner.make_runner_list(
-        worker_ips, *ssh_credentials)
-
-    # Uploads setup script to the worker node
-    with tempfile.NamedTemporaryFile('w', prefix='sky_setup_') as f:
-        f.write(setup_script)
-        f.flush()
-        setup_sh_path = f.name
-        setup_file = os.path.basename(setup_sh_path)
-        file_mounts[f'/tmp/{setup_file}'] = setup_sh_path
-
-        # Ray Autoscaler Bug: Filemounting + Ray Setup
-        # does not happen on workers.
-        def _setup_local_worker(runner: command_runner.SSHCommandRunner):
-            for dst, src in file_mounts.items():
-                mkdir_dst = f'mkdir -p {os.path.dirname(dst)}'
-                run_command_and_handle_ssh_failure(
-                    runner,
-                    mkdir_dst,
-                    failure_message=f'Failed to run {mkdir_dst} on remote.')
-                if os.path.isdir(src):
-                    src = os.path.join(src, '')
-                runner.rsync(source=src, target=dst, up=True, stream_logs=False)
-
-            setup_cmd = f'/bin/bash -i /tmp/{setup_file} 2>&1'
-            rc, stdout, _ = runner.run(setup_cmd,
-                                       stream_logs=False,
-                                       require_outputs=True)
-
-            runner.run(
-                f'ray stop; ray start --disable-usage-stats --address={head_ip}:6379 --object-manager-port=8076',
-                stream_logs=False)
-            subprocess_utils.handle_returncode(
-                rc,
-                setup_cmd,
-                'Failed to setup Ray autoscaler commands on remote.',
-                stderr=stdout)
-
-        subprocess_utils.run_in_parallel(_setup_local_worker, worker_runners)
-
-
-=======
->>>>>>> 39cfaa7d
 def check_local_installation(ips: List[str], auth_config: Dict[str, str]):
     """Checks if the Sky dependencies are properly installed on the machine.
 
