"""Credential checks: check cloud credentials and enable clouds."""
from typing import Dict, Iterable, Optional, Tuple

import click
import rich

from sky import clouds
from sky import global_user_state
from sky.adaptors import cloudflare


# TODO(zhwu): add check for a single cloud to improve performance
def check(quiet: bool = False, verbose: bool = False) -> None:
    echo = (lambda *_args, **_kwargs: None) if quiet else click.echo
    echo('Checking credentials to enable clouds for SkyPilot.')

    enabled_clouds = []
<<<<<<< HEAD
    for cloud in clouds.CLOUD_REGISTRY.values():
        echo(f'  Checking {cloud}...', nl=False)
        ok, reason = cloud.check_credentials()
        echo('\r', nl=False)
        status_msg = 'enabled' if ok else 'disabled'
        status_color = 'green' if ok else 'red'
        echo('  ' +
             click.style(f'{cloud}: {status_msg}', fg=status_color, bold=True) +
=======

    def check_one_cloud(cloud_tuple: Tuple[str, clouds.Cloud]) -> None:
        cloud_repr, cloud = cloud_tuple
        echo(f'  Checking {cloud_repr}...', nl=False)
        ok, reason = cloud.check_credentials()
        echo('\r', nl=False)
        status_msg = 'enabled' if ok else 'disabled'
        styles = {'fg': 'green', 'bold': False} if ok else {'dim': True}
        echo('  ' + click.style(f'{cloud_repr}: {status_msg}', **styles) +
>>>>>>> 40fa245d
             ' ' * 30)
        if ok:
            enabled_clouds.append(cloud_repr)
            if verbose and cloud is not cloudflare:
                activated_account = cloud.get_current_user_identity_str()
                if activated_account is not None:
                    echo(f'    Activated account: {activated_account}')
            if reason is not None:
                echo(f'    Hint: {reason}')
        else:
            echo(f'    Reason: {reason}')

    clouds_to_check = [
        (repr(cloud), cloud) for cloud in clouds.CLOUD_REGISTRY.values()
    ]
    clouds_to_check.append(('Cloudflare, for R2 object store', cloudflare))

    for cloud_tuple in sorted(clouds_to_check):
        check_one_cloud(cloud_tuple)

    # Cloudflare is not a real cloud in clouds.CLOUD_REGISTRY, and should not be
    # inserted into the DB (otherwise `sky launch` and other code would error
    # out when it's trying to look it up in the registry).
    enabled_clouds = [
        cloud for cloud in enabled_clouds if not cloud.startswith('Cloudflare')
    ]
    global_user_state.set_enabled_clouds(enabled_clouds)

    if len(enabled_clouds) == 0:
        click.echo(
            click.style(
                'No cloud is enabled. SkyPilot will not be able to run any '
                'task. Run `sky check` for more info.',
                fg='red',
                bold=True))
        raise SystemExit()
    else:
        echo(
            click.style(
                '\nTo enable a cloud, follow the hints above and rerun: ',
                dim=True) + click.style('sky check', bold=True) + '\n' +
            click.style(
                'If any problems remain, refer to detailed docs at: '
                'https://skypilot.readthedocs.io/en/latest/getting-started/installation.html',  # pylint: disable=line-too-long
                dim=True))

        # Pretty print for UX.
        if not quiet:
            enabled_clouds_str = '\n  :heavy_check_mark: '.join(
                [''] + sorted(enabled_clouds))
            rich.print('\n[green]:tada: Enabled clouds :tada:'
                       f'{enabled_clouds_str}[/green]')


def get_cloud_credential_file_mounts(
        excluded_clouds: Optional[Iterable[clouds.Cloud]]) -> Dict[str, str]:
    """Returns the files necessary to access all enabled clouds.

    Returns a dictionary that will be added to a task's file mounts
    and a list of patterns that will be excluded (used as rsync_exclude).
    """
    enabled_clouds = global_user_state.get_enabled_clouds()
    file_mounts = {}
    for cloud in enabled_clouds:
        if (excluded_clouds is not None and
                clouds.cloud_in_list(cloud, excluded_clouds)):
            continue
        cloud_file_mounts = cloud.get_credential_file_mounts()
        file_mounts.update(cloud_file_mounts)
    # Currently, get_enabled_clouds() does not support r2
    # as only clouds with computing instances are marked
    # as enabled by skypilot. This will be removed when
    # cloudflare/r2 is added as a 'cloud'.
    r2_is_enabled, _ = cloudflare.check_credentials()
    if r2_is_enabled:
        r2_credential_mounts = cloudflare.get_credential_file_mounts()
        file_mounts.update(r2_credential_mounts)
    return file_mounts<|MERGE_RESOLUTION|>--- conflicted
+++ resolved
@@ -15,16 +15,6 @@
     echo('Checking credentials to enable clouds for SkyPilot.')
 
     enabled_clouds = []
-<<<<<<< HEAD
-    for cloud in clouds.CLOUD_REGISTRY.values():
-        echo(f'  Checking {cloud}...', nl=False)
-        ok, reason = cloud.check_credentials()
-        echo('\r', nl=False)
-        status_msg = 'enabled' if ok else 'disabled'
-        status_color = 'green' if ok else 'red'
-        echo('  ' +
-             click.style(f'{cloud}: {status_msg}', fg=status_color, bold=True) +
-=======
 
     def check_one_cloud(cloud_tuple: Tuple[str, clouds.Cloud]) -> None:
         cloud_repr, cloud = cloud_tuple
@@ -34,7 +24,6 @@
         status_msg = 'enabled' if ok else 'disabled'
         styles = {'fg': 'green', 'bold': False} if ok else {'dim': True}
         echo('  ' + click.style(f'{cloud_repr}: {status_msg}', **styles) +
->>>>>>> 40fa245d
              ' ' * 30)
         if ok:
             enabled_clouds.append(cloud_repr)
