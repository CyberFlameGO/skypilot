--- conflicted
+++ resolved
@@ -1,11 +1,7 @@
 """Interfaces: clouds, regions, and zones."""
 import collections
 import typing
-<<<<<<< HEAD
-from typing import Any, Dict, Iterator, List, Optional, Tuple, Type
-=======
 from typing import Dict, Iterator, List, Optional, Tuple, Type
->>>>>>> 63d057bc
 
 from sky.clouds import service_catalog
 from sky.utils import ux_utils
@@ -67,11 +63,7 @@
 
     @classmethod
     def regions_with_offering(cls, instance_type: Optional[str],
-<<<<<<< HEAD
-                              accelerators: Optional[Dict[str, float]],
-=======
                               accelerators: Optional[Dict[str, int]],
->>>>>>> 63d057bc
                               use_spot: bool, region: Optional[str],
                               zone: Optional[str]) -> List[Region]:
         """Returns the regions that offer the specified resources.
@@ -95,11 +87,7 @@
         cls,
         *,
         instance_type: Optional[str] = None,
-<<<<<<< HEAD
-        accelerators: Optional[Dict[str, float]] = None,
-=======
         accelerators: Optional[Dict[str, int]] = None,
->>>>>>> 63d057bc
         use_spot: bool = False,
     ) -> Iterator[Tuple[Region, List[Zone]]]:
         """Loops over (region, zones) to retry for provisioning.
@@ -163,11 +151,7 @@
         resources: 'resources.Resources',
         region: Optional['Region'],
         zones: Optional[List['Zone']],
-<<<<<<< HEAD
-    ) -> Dict[str, Optional[Any]]:
-=======
     ) -> Dict[str, Optional[str]]:
->>>>>>> 63d057bc
         """Converts planned sky.Resources to cloud-specific resource variables.
 
         These variables are used to fill the node type section (instance type,
