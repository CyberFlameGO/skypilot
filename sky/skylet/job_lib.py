"""Sky job lib, backed by a sqlite database.

This is a remote utility module that provides job queue functionality.
"""
import enum
import getpass
import json
import os
import pathlib
import shlex
import subprocess
import time
import typing
from typing import Any, Dict, List, Optional, Tuple

import colorama
import filelock
import psutil

from sky import sky_logging
from sky.skylet import constants
from sky.utils import common_utils
from sky.utils import db_utils
from sky.utils import log_utils

if typing.TYPE_CHECKING:
    from ray.dashboard.modules.job import pydantic_models as ray_pydantic

logger = sky_logging.init_logger(__name__)

_JOB_STATUS_LOCK = '~/.sky/locks/.job_{}.lock'


def _get_lock_path(job_id: int) -> str:
    lock_path = os.path.expanduser(_JOB_STATUS_LOCK.format(job_id))
    os.makedirs(os.path.dirname(lock_path), exist_ok=True)
    return lock_path


class JobInfoLoc(enum.IntEnum):
    """Job Info's Location in the DB record"""
    JOB_ID = 0
    JOB_NAME = 1
    USERNAME = 2
    SUBMITTED_AT = 3
    STATUS = 4
    RUN_TIMESTAMP = 5
    START_AT = 6
    END_AT = 7
    RESOURCES = 8


_DB_PATH = os.path.expanduser('~/.sky/jobs.db')
os.makedirs(pathlib.Path(_DB_PATH).parents[0], exist_ok=True)


def create_table(cursor, conn):
    cursor.execute("""\
        CREATE TABLE IF NOT EXISTS jobs (
        job_id INTEGER PRIMARY KEY AUTOINCREMENT,
        job_name TEXT,
        username TEXT,
        submitted_at FLOAT,
        status TEXT,
        run_timestamp TEXT CANDIDATE KEY,
        start_at FLOAT DEFAULT -1)""")

    cursor.execute("""CREATE TABLE IF NOT EXISTS pending_jobs(
        job_id INTEGER,
        run_cmd TEXT,
        submit INTEGER,
        created_time INTEGER
    )""")

    db_utils.add_column_to_table(cursor, conn, 'jobs', 'end_at', 'FLOAT')
    db_utils.add_column_to_table(cursor, conn, 'jobs', 'resources', 'TEXT')

    conn.commit()


_DB = db_utils.SQLiteConn(_DB_PATH, create_table)
_CURSOR = _DB.cursor
_CONN = _DB.conn


class JobStatus(enum.Enum):
    """Job status"""

    # 3 in-flux states: each can transition to any state below it.
    # The `job_id` has been generated, but the generated ray program has
    # not started yet. skylet can transit the state from INIT to FAILED
    # directly, if the ray program fails to start.
    # In the 'jobs' table, the `submitted_at` column will be set to the current
    # time, when the job is firstly created (in the INIT state).
    INIT = 'INIT'
    # The job is waiting for the required resources. (`ray job status`
    # shows RUNNING as the generated ray program has started, but blocked
    # by the placement constraints.)
    PENDING = 'PENDING'
    # Running the user's setup script (only in effect if --detach-setup is
    # set). Our update_job_status() can temporarily (for a short period) set
    # the status to SETTING_UP, if the generated ray program has not set
    # the status to PENDING or RUNNING yet.
    SETTING_UP = 'SETTING_UP'
    # The job is running.
    # In the 'jobs' table, the `start_at` column will be set to the current
    # time, when the job is firstly transitioned to RUNNING.
    RUNNING = 'RUNNING'
    # 3 terminal states below: once reached, they do not transition.
    # The job finished successfully.
    SUCCEEDED = 'SUCCEEDED'
    # The job fails due to the user code or a system restart.
    FAILED = 'FAILED'
    # The job setup failed (only in effect if --detach-setup is set). It
    # needs to be placed after the `FAILED` state, so that the status
    # set by our generated ray program will not be overwritten by
    # ray's job status (FAILED).
    # This is for a better UX, so that the user can find out the reason
    # of the failure quickly.
    FAILED_SETUP = 'FAILED_SETUP'
    # The job is cancelled by the user.
    CANCELLED = 'CANCELLED'

    @classmethod
    def nonterminal_statuses(cls) -> List['JobStatus']:
        return [cls.INIT, cls.SETTING_UP, cls.PENDING, cls.RUNNING]

    def is_terminal(self):
        return self not in self.nonterminal_statuses()

    def __lt__(self, other):
        return list(JobStatus).index(self) < list(JobStatus).index(other)

    def colored_str(self):
        color = _JOB_STATUS_TO_COLOR[self]
        return f'{color}{self.value}{colorama.Style.RESET_ALL}'


# Only update status of the jobs after this many seconds of job submission,
# to avoid race condition with `ray job` to make sure it job has been
# correctly updated.
# TODO(zhwu): This number should be tuned based on heuristics.
_PENDING_SUBMIT_GRACE_PERIOD = 60

_PRE_RESOURCE_STATUSES = [JobStatus.PENDING]


class JobScheduler:
    """Base class for job scheduler"""

    def queue(self, job_id: int, cmd: str) -> None:
        _CURSOR.execute('INSERT INTO pending_jobs VALUES (?,?,?,?)',
                        (job_id, cmd, 0, int(time.time())))
        _CONN.commit()
        set_status(job_id, JobStatus.PENDING)
        self.schedule_step()

    def remove_job_no_lock(self, job_id: int) -> None:
        _CURSOR.execute(f'DELETE FROM pending_jobs WHERE job_id={job_id!r}')
        _CONN.commit()

    def _run_job(self, job_id: int, run_cmd: str):
        _CURSOR.execute((f'UPDATE pending_jobs SET submit={int(time.time())} '
                         f'WHERE job_id={job_id!r}'))
        _CONN.commit()
        subprocess.Popen(run_cmd, shell=True, stdout=subprocess.DEVNULL)

    def schedule_step(self) -> None:
        jobs = self._get_jobs()
        if len(jobs) > 0:
            update_status()
        # TODO(zhwu, mraheja): One optimization can be allowing more than one
        # job staying in the pending state after ray job submit, so that to be
        # faster to schedule a large amount of jobs.
        for job_id, run_cmd, submit, created_time in jobs:
            with filelock.FileLock(_get_lock_path(job_id)):
                status = get_status_no_lock(job_id)
                if (status not in _PRE_RESOURCE_STATUSES or
                        created_time < psutil.boot_time()):
                    # Job doesn't exist, is running/cancelled, or created
                    # before the last reboot.
                    self.remove_job_no_lock(job_id)
                    continue
                if submit:
                    # Next job waiting for resources
                    return
                self._run_job(job_id, run_cmd)
                return

    def _get_jobs(self) -> List[Tuple[int, str, int, int]]:
        """Returns the metadata for jobs in the pending jobs table

        The information contains job_id, run command, submit time,
        creation time.
        """
        raise NotImplementedError


class FIFOScheduler(JobScheduler):
    """First in first out job scheduler"""

    def _get_jobs(self) -> List[Tuple[int, str, int, int]]:
        return list(
            _CURSOR.execute('SELECT * FROM pending_jobs ORDER BY job_id'))


scheduler = FIFOScheduler()

_JOB_STATUS_TO_COLOR = {
    JobStatus.INIT: colorama.Fore.BLUE,
    JobStatus.SETTING_UP: colorama.Fore.BLUE,
    JobStatus.PENDING: colorama.Fore.BLUE,
    JobStatus.RUNNING: colorama.Fore.GREEN,
    JobStatus.SUCCEEDED: colorama.Fore.GREEN,
    JobStatus.FAILED: colorama.Fore.RED,
    JobStatus.FAILED_SETUP: colorama.Fore.RED,
    JobStatus.CANCELLED: colorama.Fore.YELLOW,
}

_RAY_TO_JOB_STATUS_MAP = {
    # These are intentionally set this way, because:
    # 1. when the ray status indicates the job is PENDING the generated
    # python program has been `ray job submit` from the job queue
    # and is now PENDING
    # 2. when the ray status indicates the job is RUNNING the job can be in
    # setup or resources may not be allocated yet, i.e. the job should be
    # PENDING.
    # For case 2, update_job_status() would compare this mapped PENDING to
    # the status in our jobs DB and take the max. This is because the job's
    # generated ray program is the only place that can determine a job has
    # reserved resources and actually started running: it will set the
    # status in the DB to SETTING_UP or RUNNING.
    # If there is no setup specified in the task, as soon as it is started
    # (ray's status becomes RUNNING), i.e. it will be very rare that the job
    # will be set to SETTING_UP by the update_job_status, as our generated
    # ray program will set the status to PENDING immediately.
    'PENDING': JobStatus.PENDING,
    'RUNNING': JobStatus.PENDING,
    'SUCCEEDED': JobStatus.SUCCEEDED,
    'FAILED': JobStatus.FAILED,
    'STOPPED': JobStatus.CANCELLED,
}


def _create_ray_job_submission_client():
    """Import the ray job submission client."""
    try:
        import ray  # pylint: disable=import-outside-toplevel
    except ImportError:
        logger.error('Failed to import ray')
        raise
    try:
        # pylint: disable=import-outside-toplevel
        from ray import job_submission
    except ImportError:
        logger.error(
            f'Failed to import job_submission with ray=={ray.__version__}')
        raise
    port = get_job_submission_port()
    return job_submission.JobSubmissionClient(
        address=f'http://127.0.0.1:{port}')


def make_ray_job_id(sky_job_id: int) -> str:
    return f'{sky_job_id}-{getpass.getuser()}'


def make_job_command_with_user_switching(username: str,
                                         command: str) -> List[str]:
    return ['sudo', '-H', 'su', '--login', username, '-c', command]


def add_job(job_name: str, username: str, run_timestamp: str,
            resources_str: str) -> int:
    """Atomically reserve the next available job id for the user."""
    job_submitted_at = time.time()
    # job_id will autoincrement with the null value
    _CURSOR.execute('INSERT INTO jobs VALUES (null, ?, ?, ?, ?, ?, ?, null, ?)',
                    (job_name, username, job_submitted_at, JobStatus.INIT.value,
                     run_timestamp, None, resources_str))
    _CONN.commit()
    rows = _CURSOR.execute('SELECT job_id FROM jobs WHERE run_timestamp=(?)',
                           (run_timestamp,))
    for row in rows:
        job_id = row[0]
    assert job_id is not None
    return job_id


def _set_status_no_lock(job_id: int, status: JobStatus) -> None:
    """Setting the status of the job in the database."""
    assert status != JobStatus.RUNNING, (
        'Please use set_job_started() to set job status to RUNNING')
    if status.is_terminal():
        end_at = time.time()
        # status does not need to be set if the end_at is not null, since
        # the job must be in a terminal state already.
        # Don't check the end_at for FAILED_SETUP, so that the generated
        # ray program can overwrite the status.
        check_end_at_str = ' AND end_at IS NULL'
        if status != JobStatus.FAILED_SETUP:
            check_end_at_str = ''
        _CURSOR.execute(
            'UPDATE jobs SET status=(?), end_at=(?) '
            f'WHERE job_id=(?) {check_end_at_str}',
            (status.value, end_at, job_id))
    else:
        _CURSOR.execute(
            'UPDATE jobs SET status=(?), end_at=NULL '
            'WHERE job_id=(?)', (status.value, job_id))
    _CONN.commit()


def set_status(job_id: int, status: JobStatus) -> None:
    # TODO(mraheja): remove pylint disabling when filelock version updated
    # pylint: disable=abstract-class-instantiated
    with filelock.FileLock(_get_lock_path(job_id)):
        _set_status_no_lock(job_id, status)


def set_job_started(job_id: int) -> None:
    # TODO(mraheja): remove pylint disabling when filelock version updated.
    # pylint: disable=abstract-class-instantiated
    with filelock.FileLock(_get_lock_path(job_id)):
        _CURSOR.execute(
            'UPDATE jobs SET status=(?), start_at=(?), end_at=NULL '
            'WHERE job_id=(?)', (JobStatus.RUNNING.value, time.time(), job_id))
        _CONN.commit()


def get_status_no_lock(job_id: int) -> Optional[JobStatus]:
    """Get the status of the job with the given id.

    This function can return a stale status if there is a concurrent update.
    Make sure the caller will not be affected by the stale status, e.g. getting
    the status in a while loop as in `log_lib._follow_job_logs`. Otherwise, use
    `get_status`.
    """
    rows = _CURSOR.execute('SELECT status FROM jobs WHERE job_id=(?)',
                           (job_id,))
    for (status,) in rows:
        if status is None:
            return None
        return JobStatus(status)
    return None


def get_status(job_id: int) -> Optional[JobStatus]:
    # TODO(mraheja): remove pylint disabling when filelock version updated.
    # pylint: disable=abstract-class-instantiated
    with filelock.FileLock(_get_lock_path(job_id)):
        return get_status_no_lock(job_id)


def get_statuses_payload(job_ids: List[Optional[int]]) -> str:
    # Per-job lock is not required here, since the staled job status will not
    # affect the caller.
    query_str = ','.join(['?'] * len(job_ids))
    rows = _CURSOR.execute(
        f'SELECT job_id, status FROM jobs WHERE job_id IN ({query_str})',
        job_ids)
    statuses = {job_id: None for job_id in job_ids}
    for (job_id, status) in rows:
        statuses[job_id] = status
    return common_utils.encode_payload(statuses)


def load_statuses_payload(
        statuses_payload: str) -> Dict[Optional[int], Optional[JobStatus]]:
    original_statuses = common_utils.decode_payload(statuses_payload)
    statuses = dict()
    for job_id, status in original_statuses.items():
        # json.dumps will convert all keys to strings. Integers will
        # become string representations of integers, e.g. "1" instead of 1;
        # `None` will become "null" instead of None. Here we use
        # json.loads to convert them back to their original values.
        # See docstr of core::job_status for the meaning of `statuses`.
        statuses[json.loads(job_id)] = (JobStatus(status)
                                        if status is not None else None)
    return statuses


def get_latest_job_id() -> Optional[int]:
    rows = _CURSOR.execute(
        'SELECT job_id FROM jobs ORDER BY job_id DESC LIMIT 1')
    for (job_id,) in rows:
        return job_id
    return None


def get_job_submitted_or_ended_timestamp_payload(job_id: int,
                                                 get_ended_time: bool) -> str:
    """Get the job submitted/ended timestamp.

    This function should only be called by the spot controller,
    which is ok to use `submitted_at` instead of `start_at`,
    because the spot job duration need to include both setup
    and running time and the job will not stay in PENDING
    state.

    The normal job duration will use `start_at` instead of
    `submitted_at` (in `format_job_queue()`), because the job
    may stay in PENDING if the cluster is busy.
    """
    field = 'end_at' if get_ended_time else 'submitted_at'
    rows = _CURSOR.execute(f'SELECT {field} FROM jobs WHERE job_id=(?)',
                           (job_id,))
    for (timestamp,) in rows:
        return common_utils.encode_payload(timestamp)
    return common_utils.encode_payload(None)


def get_ray_port():
    """Get the port Skypilot-internal Ray cluster uses.

    If the port file does not exist, the cluster was launched before #1790,
    return the default port.
    """
    port_path = os.path.expanduser(constants.SKY_REMOTE_RAY_PORT_FILE)
    if not os.path.exists(port_path):
        return 6379
    port = json.load(open(port_path, 'r', encoding='utf-8'))['ray_port']
    return port


def get_job_submission_port():
    """Get the dashboard port Skypilot-internal Ray cluster uses.

    If the port file does not exist, the cluster was launched before #1790,
    return the default port.
    """
    port_path = os.path.expanduser(constants.SKY_REMOTE_RAY_PORT_FILE)
    if not os.path.exists(port_path):
        return 8265
    port = json.load(open(port_path, 'r',
                          encoding='utf-8'))['ray_dashboard_port']
    return port


def _get_records_from_rows(rows) -> List[Dict[str, Any]]:
    records = []
    for row in rows:
        if row[0] is None:
            break
        # TODO: use namedtuple instead of dict
        records.append({
            'job_id': row[JobInfoLoc.JOB_ID.value],
            'job_name': row[JobInfoLoc.JOB_NAME.value],
            'username': row[JobInfoLoc.USERNAME.value],
            'submitted_at': row[JobInfoLoc.SUBMITTED_AT.value],
            'status': JobStatus(row[JobInfoLoc.STATUS.value]),
            'run_timestamp': row[JobInfoLoc.RUN_TIMESTAMP.value],
            'start_at': row[JobInfoLoc.START_AT.value],
            'end_at': row[JobInfoLoc.END_AT.value],
            'resources': row[JobInfoLoc.RESOURCES.value],
        })
    return records


def _get_jobs(
        username: Optional[str],
        status_list: Optional[List[JobStatus]] = None) -> List[Dict[str, Any]]:
    """Returns jobs with the given fields, sorted by job_id, descending."""
    if status_list is None:
        status_list = list(JobStatus)
    status_str_list = [status.value for status in status_list]
    if username is None:
        rows = _CURSOR.execute(
            f"""\
            SELECT * FROM jobs
            WHERE status IN ({','.join(['?'] * len(status_list))})
            ORDER BY job_id DESC""",
            (*status_str_list,),
        )
    else:
        rows = _CURSOR.execute(
            f"""\
            SELECT * FROM jobs
            WHERE status IN ({','.join(['?'] * len(status_list))})
            AND username=(?)
            ORDER BY job_id DESC""",
            (*status_str_list, username),
        )

    records = _get_records_from_rows(rows)
    return records


def _get_jobs_by_ids(job_ids: List[int]) -> List[Dict[str, Any]]:
    rows = _CURSOR.execute(
        f"""\
        SELECT * FROM jobs
        WHERE job_id IN ({','.join(['?'] * len(job_ids))})
        ORDER BY job_id DESC""",
        (*job_ids,),
    )
    records = _get_records_from_rows(rows)
    return records


def _get_pending_jobs():
    rows = _CURSOR.execute(
        'SELECT job_id, created_time, submit FROM pending_jobs')
    rows = list(rows)
    return {
        job_id: {
            'created_time': created_time,
            'submit': submit
        } for job_id, created_time, submit in rows
    }


def update_job_status(job_ids: List[int],
                      silent: bool = False) -> List[JobStatus]:
    """Updates and returns the job statuses matching our `JobStatus` semantics.

    This function queries `ray job status` and processes those results to match
    our semantics.

    Though we update job status actively in the generated ray program and
    during job cancelling, we still need this to handle the staleness problem,
    caused by instance restarting and other corner cases (if any).

    This function should only be run on the remote instance with ray==2.4.0.
    """
    if len(job_ids) == 0:
        return []

    # TODO: if too slow, directly query against redis.
    ray_job_ids = [make_ray_job_id(job_id) for job_id in job_ids]

    job_client = _create_ray_job_submission_client()

    # In ray 2.4.0, job_client.list_jobs returns a list of JobDetails,
    # which contains the job status (str) and submission_id (str).
    job_detail_lists: List['ray_pydantic.JobDetails'] = job_client.list_jobs()

    pending_jobs = _get_pending_jobs()
    job_details = {}
    ray_job_ids_set = set(ray_job_ids)
    for job_detail in job_detail_lists:
        if job_detail.submission_id in ray_job_ids_set:
            job_details[job_detail.submission_id] = job_detail
    job_statuses: List[Optional[JobStatus]] = [None] * len(ray_job_ids)
    for i, ray_job_id in enumerate(ray_job_ids):
        job_id = job_ids[i]
        if ray_job_id in job_details:
            ray_status = job_details[ray_job_id].status
            job_statuses[i] = _RAY_TO_JOB_STATUS_MAP[ray_status]
        if job_id in pending_jobs:
            if pending_jobs[job_id]['created_time'] < psutil.boot_time():
                logger.info(
                    f'Job {job_id} is stale, setting to FAILED: '
                    f'created_time={pending_jobs[job_id]["created_time"]}, '
                    f'boot_time={psutil.boot_time()}')
                # The job is stale as it is created before the instance
                # is booted, e.g. the instance is rebooted.
                job_statuses[i] = JobStatus.FAILED
            # Gives a 60 second grace period between job being submit from
            # the pending table until appearing in ray jobs.
            if (pending_jobs[job_id]['submit'] > 0 and
                    pending_jobs[job_id]['submit'] <
                    time.time() - _PENDING_SUBMIT_GRACE_PERIOD):
                # For jobs submitted outside of the grace period, we will
                # consider the ray job status.
                continue
            else:
                # Reset the job status to PENDING even though it may not appear
                # in the ray jobs, so that it will not be considered as stale.
                job_statuses[i] = JobStatus.PENDING

    assert len(job_statuses) == len(job_ids), (job_statuses, job_ids)

    statuses = []
    for job_id, status in zip(job_ids, job_statuses):
        # Per-job status lock is required because between the job status
        # query and the job status update, the job status in the databse
        # can be modified by the generated ray program.
        with filelock.FileLock(_get_lock_path(job_id)):
            original_status = get_status_no_lock(job_id)
            assert original_status is not None, (job_id, status)
            if status is None:
                status = original_status
                if (original_status is not None and
                        not original_status.is_terminal()):
                    logger.info(f'Ray job status for job {job_id} is None, '
                                'setting it to FAILED.')
                    # The job may be stale, when the instance is restarted
                    # (the ray redis is volatile). We need to reset the
                    # status of the task to FAILED if its original status
                    # is RUNNING or PENDING.
                    status = JobStatus.FAILED
                    _set_status_no_lock(job_id, status)
                    if not silent:
                        logger.info(f'Updated job {job_id} status to {status}')
            else:
                # Taking max of the status is necessary because:
                # 1. It avoids race condition, where the original status has
                # already been set to later state by the job. We skip the
                # update.
                # 2. _RAY_TO_JOB_STATUS_MAP would map `ray job status`'s
                # `RUNNING` to our JobStatus.SETTING_UP; if a job has already
                # been set to JobStatus.PENDING or JobStatus.RUNNING by the
                # generated ray program, `original_status` (job status from our
                # DB) would already have that value. So we take the max here to
                # keep it at later status.
                status = max(status, original_status)
                if status != original_status:  # Prevents redundant update.
                    _set_status_no_lock(job_id, status)
                    if not silent:
                        logger.info(f'Updated job {job_id} status to {status}')
        statuses.append(status)
    return statuses


def fail_all_jobs_in_progress() -> None:
    in_progress_status = [
        status.value for status in JobStatus.nonterminal_statuses()
    ]
    _CURSOR.execute(
        f"""\
        UPDATE jobs SET status=(?)
        WHERE status IN ({','.join(['?'] * len(in_progress_status))})
        """, (JobStatus.FAILED.value, *in_progress_status))
    _CONN.commit()


def update_status() -> None:
    # This will be called periodically by the skylet to update the status
    # of the jobs in the database, to avoid stale job status.
    # NOTE: there might be a INIT job in the database set to FAILED by this
    # function, as the ray job status does not exist due to the app
    # not submitted yet. It will be then reset to PENDING / RUNNING when the
    # app starts.
    nonterminal_jobs = _get_jobs(username=None,
                                 status_list=JobStatus.nonterminal_statuses())
    nonterminal_job_ids = [job['job_id'] for job in nonterminal_jobs]

    update_job_status(nonterminal_job_ids)


def is_cluster_idle() -> bool:
    """Returns if the cluster is idle (no in-flight jobs)."""
    in_progress_status = [
        status.value for status in JobStatus.nonterminal_statuses()
    ]
    rows = _CURSOR.execute(
        f"""\
        SELECT COUNT(*) FROM jobs
        WHERE status IN ({','.join(['?'] * len(in_progress_status))})
        """, in_progress_status)
    for (count,) in rows:
        return count == 0
    assert False, 'Should not reach here'


def format_job_queue(jobs: List[Dict[str, Any]]):
    """Format the job queue for display.

    Usage:
        jobs = get_job_queue()
        print(format_job_queue(jobs))
    """
    job_table = log_utils.create_table([
        'ID', 'NAME', 'SUBMITTED', 'STARTED', 'DURATION', 'RESOURCES', 'STATUS',
        'LOG'
    ])
    for job in jobs:
        job_table.add_row([
            job['job_id'],
            job['job_name'],
            log_utils.readable_time_duration(job['submitted_at']),
            log_utils.readable_time_duration(job['start_at']),
            log_utils.readable_time_duration(job['start_at'],
                                             job['end_at'],
                                             absolute=True),
            job['resources'],
            job['status'].colored_str(),
            job['log_path'],
        ])
    return job_table


def dump_job_queue(username: Optional[str], all_jobs: bool) -> str:
    """Get the job queue in encoded json format.

    Args:
        username: The username to show jobs for. Show all the users if None.
        all_jobs: Whether to show all jobs, not just the pending/running ones.
    """
    status_list: Optional[List[JobStatus]] = [
        JobStatus.SETTING_UP, JobStatus.PENDING, JobStatus.RUNNING
    ]
    if all_jobs:
        status_list = None

    jobs = _get_jobs(username, status_list=status_list)
    for job in jobs:
        job['status'] = job['status'].value
        job['log_path'] = os.path.join(constants.SKY_LOGS_DIRECTORY,
                                       job.pop('run_timestamp'))
    return common_utils.encode_payload(jobs)


def load_job_queue(payload: str) -> List[Dict[str, Any]]:
    """Load the job queue from encoded json format.

    Args:
        payload: The encoded payload string to load.
    """
    jobs = common_utils.decode_payload(payload)
    for job in jobs:
        job['status'] = JobStatus(job['status'])
    return jobs


def cancel_jobs_encoded_results(jobs: Optional[List[int]],
                                cancel_all: bool = False) -> str:
    """Cancel jobs.

    Args:
        jobs: Job IDs to cancel. (See `cancel_all` for special semantics.)
        cancel_all: Whether to cancel all jobs. If True, asserts `jobs` is
            set to None. If False and `jobs` is None, cancel the latest
            running job.

    Returns:
        Encoded job IDs that are actually cancelled. Caller should use
        common_utils.decode_payload() to parse.
    """
    if cancel_all:
        # Cancel all in-progress jobs.
        assert jobs is None, ('If cancel_all=True, usage is to set jobs=None')
        job_records = _get_jobs(
            None, [JobStatus.PENDING, JobStatus.SETTING_UP, JobStatus.RUNNING])
    else:
        if jobs is None:
            # Cancel the latest (largest job ID) running job.
            job_records = _get_jobs(None, [JobStatus.RUNNING])[:1]
        else:
            # Cancel jobs with specified IDs.
            job_records = _get_jobs_by_ids(jobs)

    # TODO(zhwu): `job_client.stop_job` will wait for the jobs to be killed, but
    # when the memory is not enough, this will keep waiting.
    job_client = _create_ray_job_submission_client()
    cancelled_ids = []

    # Sequentially cancel the jobs to avoid the resource number bug caused by
    # ray cluster (tracked in #1262).
    for job in job_records:
        job_id = make_ray_job_id(job['job_id'])
        # Job is locked to ensure that pending queue does not start it while
        # it is being cancelled
        with filelock.FileLock(_get_lock_path(job['job_id'])):
            try:
                job_client.stop_job(job_id)
            except RuntimeError as e:
                # If the request to the job server fails, we should not
                # set the job to CANCELLED.
                if 'does not exist' not in str(e):
                    logger.warning(str(e))
                    continue

            if job['status'] in [
                    JobStatus.PENDING, JobStatus.SETTING_UP, JobStatus.RUNNING
            ]:
                _set_status_no_lock(job['job_id'], JobStatus.CANCELLED)
                cancelled_ids.append(job['job_id'])

        scheduler.schedule_step()
    return common_utils.encode_payload(cancelled_ids)


def get_run_timestamp(job_id: Optional[int]) -> Optional[str]:
    """Returns the relative path to the log file for a job."""
    _CURSOR.execute(
        """\
            SELECT * FROM jobs
            WHERE job_id=(?)""", (job_id,))
    row = _CURSOR.fetchone()
    if row is None:
        return None
    run_timestamp = row[JobInfoLoc.RUN_TIMESTAMP.value]
    return run_timestamp


def run_timestamp_with_globbing_payload(job_ids: List[Optional[str]]) -> str:
    """Returns the relative paths to the log files for job with globbing."""
    query_str = ' OR '.join(['job_id GLOB (?)'] * len(job_ids))
    _CURSOR.execute(
        f"""\
            SELECT * FROM jobs
            WHERE {query_str}""", job_ids)
    rows = _CURSOR.fetchall()
    run_timestamps = {}
    for row in rows:
        job_id = row[JobInfoLoc.JOB_ID.value]
        run_timestamp = row[JobInfoLoc.RUN_TIMESTAMP.value]
        run_timestamps[str(job_id)] = run_timestamp
    return common_utils.encode_payload(run_timestamps)


class JobLibCodeGen:
    """Code generator for job utility functions.

    Usage:

      >> codegen = JobLibCodeGen.add_job(...)
    """

    _PREFIX = [
<<<<<<< HEAD
        'import os', 'import getpass', 'from sky.skylet import job_lib, log_lib'
=======
        'import os', 'import getpass',
        'from sky.skylet import job_lib, log_lib, constants',
        'assert (getattr(constants, "SKYLET_LIB_VERSION", 0) '
        f'>= {constants.SKYLET_LIB_VERSION}),'
        '("The SkyPilot runtime on remote cluster is outdated.'
        ' Please update the runtime with: sky start -f <cluster-name>")'
>>>>>>> 40fa245d
    ]

    @classmethod
    def add_job(cls, job_name: Optional[str], username: str, run_timestamp: str,
                resources_str: str) -> str:
        if job_name is None:
            job_name = '-'
        code = [
            'job_id = job_lib.add_job('
            f'{job_name!r}, '
            f'{username!r}, '
            f'{run_timestamp!r}, '
            f'{resources_str!r})',
            'print("Job ID: " + str(job_id), flush=True)',
        ]
        return cls._build(code)

    @classmethod
    def queue_job(cls, job_id: int, cmd: str) -> str:
        code = ['job_lib.scheduler.queue('
                f'{job_id!r},'
                f'{cmd!r})']
        return cls._build(code)

    @classmethod
    def update_status(cls) -> str:
        code = ['job_lib.update_status()']
        return cls._build(code)

    @classmethod
    def get_job_queue(cls, username: Optional[str], all_jobs: bool) -> str:
        code = [
            'job_queue = job_lib.dump_job_queue('
            f'{username!r}, {all_jobs})', 'print(job_queue, flush=True)'
        ]
        return cls._build(code)

    @classmethod
    def cancel_jobs(cls,
                    job_ids: Optional[List[int]],
                    cancel_all: bool = False) -> str:
        """See job_lib.cancel_jobs()."""
        code = [
            (f'cancelled = job_lib.cancel_jobs_encoded_results('
             f' {job_ids!r}, {cancel_all})'),
            # Print cancelled IDs. Caller should parse by decoding.
            'print(cancelled, flush=True)',
        ]
        return cls._build(code)

    @classmethod
    def fail_all_jobs_in_progress(cls) -> str:
        # Used only for restarting a cluster.
        code = ['job_lib.fail_all_jobs_in_progress()']
        return cls._build(code)

    @classmethod
    def tail_logs(cls,
                  job_id: Optional[int],
                  spot_job_id: Optional[int],
                  follow: bool = True) -> str:
        # pylint: disable=line-too-long
        code = [
            f'job_id = {job_id} if {job_id} is not None else job_lib.get_latest_job_id()',
            'run_timestamp = job_lib.get_run_timestamp(job_id)',
            f'log_dir = None if run_timestamp is None else os.path.join({constants.SKY_LOGS_DIRECTORY!r}, run_timestamp)',
<<<<<<< HEAD
            f'log_lib.tail_logs(job_id, log_dir, {spot_job_id!r}, follow={follow})',
=======
            f'log_lib.tail_logs(job_id=job_id, log_dir=log_dir,'
            f' spot_job_id={spot_job_id!r}, follow={follow})',
>>>>>>> 40fa245d
        ]
        return cls._build(code)

    @classmethod
    def get_job_status(cls, job_ids: Optional[List[int]] = None) -> str:
        # Prints "Job <id> <status>" for UX; caller should parse the last token.
        code = [
            f'job_ids = {job_ids} if {job_ids} is not None '
            'else [job_lib.get_latest_job_id()]',
            'job_statuses = job_lib.get_statuses_payload(job_ids)',
            'print(job_statuses, flush=True)',
        ]
        return cls._build(code)

    @classmethod
    def get_job_submitted_or_ended_timestamp_payload(
            cls,
            job_id: Optional[int] = None,
            get_ended_time: bool = False) -> str:
        code = [
            f'job_id = {job_id} if {job_id} is not None '
            'else job_lib.get_latest_job_id()',
            'job_time = '
            'job_lib.get_job_submitted_or_ended_timestamp_payload('
            f'job_id, {get_ended_time})',
            'print(job_time, flush=True)',
        ]
        return cls._build(code)

    @classmethod
    def get_run_timestamp_with_globbing(cls,
                                        job_ids: Optional[List[str]]) -> str:
        code = [
            f'job_ids = {job_ids} if {job_ids} is not None '
            'else [job_lib.get_latest_job_id()]',
            'log_dirs = job_lib.run_timestamp_with_globbing_payload(job_ids)',
            'print(log_dirs, flush=True)',
        ]
        return cls._build(code)

    @classmethod
    def _build(cls, code: List[str]) -> str:
        code = cls._PREFIX + code
        code = ';'.join(code)
        return f'python3 -u -c {shlex.quote(code)}'<|MERGE_RESOLUTION|>--- conflicted
+++ resolved
@@ -810,16 +810,12 @@
     """
 
     _PREFIX = [
-<<<<<<< HEAD
-        'import os', 'import getpass', 'from sky.skylet import job_lib, log_lib'
-=======
         'import os', 'import getpass',
         'from sky.skylet import job_lib, log_lib, constants',
         'assert (getattr(constants, "SKYLET_LIB_VERSION", 0) '
         f'>= {constants.SKYLET_LIB_VERSION}),'
         '("The SkyPilot runtime on remote cluster is outdated.'
         ' Please update the runtime with: sky start -f <cluster-name>")'
->>>>>>> 40fa245d
     ]
 
     @classmethod
@@ -886,12 +882,8 @@
             f'job_id = {job_id} if {job_id} is not None else job_lib.get_latest_job_id()',
             'run_timestamp = job_lib.get_run_timestamp(job_id)',
             f'log_dir = None if run_timestamp is None else os.path.join({constants.SKY_LOGS_DIRECTORY!r}, run_timestamp)',
-<<<<<<< HEAD
-            f'log_lib.tail_logs(job_id, log_dir, {spot_job_id!r}, follow={follow})',
-=======
             f'log_lib.tail_logs(job_id=job_id, log_dir=log_dir,'
             f' spot_job_id={spot_job_id!r}, follow={follow})',
->>>>>>> 40fa245d
         ]
         return cls._build(code)
 
