"""Task: a coarse-grained stage in an application."""
import inspect
import json
import os
import re
import typing
from typing import (Any, Callable, Dict, Iterable, List, Optional, Set, Tuple,
                    Union)

import colorama
import yaml

import sky
from sky import clouds
from sky import exceptions
from sky import global_user_state
from sky import sky_logging
from sky.backends import backend_utils
from sky.data import data_utils
from sky.data import storage as storage_lib
from sky.skylet import constants
<<<<<<< HEAD
=======
from sky.skylet.providers import command_runner
>>>>>>> 469a62d9
from sky.utils import common_utils
from sky.utils import schemas
from sky.utils import ux_utils

if typing.TYPE_CHECKING:
    from sky import resources as resources_lib

logger = sky_logging.init_logger(__name__)

# A lambda generating commands (node rank_i, node addrs -> cmd_i).
CommandGen = Callable[[int, List[str]], Optional[str]]
CommandOrCommandGen = Union[str, CommandGen]

_VALID_NAME_REGEX = '[a-z0-9]+(?:[._-]{1,2}[a-z0-9]+)*'
_VALID_NAME_DESCR = ('ASCII characters and may contain lowercase and'
                     ' uppercase letters, digits, underscores, periods,'
                     ' and dashes. Must start and end with alphanumeric'
                     ' characters. No triple dashes or underscores.')

_RUN_FN_CHECK_FAIL_MSG = (
    'run command generator must take exactly 2 arguments: node_rank (int) and'
    'a list of node ip addresses (List[str]). Got {run_sig}')


def _is_valid_name(name: str) -> bool:
    """Checks if the task name is valid.

    Valid is defined as either NoneType or str with ASCII characters which may
    contain lowercase and uppercase letters, digits, underscores, periods,
    and dashes. Must start and end with alphanumeric characters.
    No triple dashes or underscores.

    Examples:
        some_name_here
        some-name-here
        some__name__here
        some--name--here
        some__name--here
        some.name.here
        some-name_he.re
        this---shouldnt--work
        this___shouldnt_work
        _thisshouldntwork
        thisshouldntwork_
    """
    if name is None:
        return True
    return bool(re.fullmatch(_VALID_NAME_REGEX, name))


def _fill_in_env_vars_in_file_mounts(
    file_mounts: Dict[str, Any],
    task_envs: Dict[str, str],
) -> Dict[str, Any]:
    """Detects env vars in file_mounts and fills them with task_envs.

    Use cases of env vars in file_mounts:
    - dst/src paths; e.g.,
        /model_path/llama-${SIZE}b: s3://llama-weights/llama-${SIZE}b
    - storage's name (bucket name)
    - storage's source (local path)

    We simply dump file_mounts into a json string, and replace env vars using
    regex. This should be safe as file_mounts has been schema-validated.

    Env vars of the following forms are detected:
        - ${ENV}
        - $ENV
    where <ENV> must appear in task.envs.
    """
    # TODO(zongheng): support ${ENV:-default}?
    file_mounts_str = json.dumps(file_mounts)

    def replace_var(match):
        var_name = match.group(1)
        # If the variable isn't in the dictionary, return it unchanged
        return task_envs.get(var_name, match.group(0))

    # Pattern for valid env var names in bash.
    pattern = r'\$\{?\b([a-zA-Z_][a-zA-Z0-9_]*)\b\}?'
    file_mounts_str = re.sub(pattern, replace_var, file_mounts_str)
    return json.loads(file_mounts_str)


def _with_docker_login_config(
    resources_set: Set['resources_lib.Resources'],
    task_envs: Dict[str, str],
) -> 'resources_lib.Resources':
    all_keys = {
        constants.DOCKER_USERNAME_ENV_KEY,
        constants.DOCKER_PASSWORD_ENV_KEY,
        constants.DOCKER_SERVER_ENV_KEY,
    }
    existing_keys = all_keys & set(task_envs.keys())
    if not existing_keys:
        return resources_set
    if len(existing_keys) != len(all_keys):
        with ux_utils.print_exception_no_traceback():
            raise ValueError(
                f'If any of {", ".join(all_keys)} is set, all of them must '
                f'be set. Missing envs: {all_keys - existing_keys}')
    docker_login_config = command_runner.DockerLoginConfig.from_env_vars(
        task_envs)

    def _add_docker_login_config(resources: 'resources_lib.Resources'):
        if resources.extract_docker_image() is None:
            logger.warning(f'{colorama.Fore.YELLOW}Docker login configs '
                           f'{", ".join(all_keys)} are provided, but no docker '
                           'image is specified in `image_id`. The login configs'
                           f' will be ignored.{colorama.Style.RESET_ALL}')
            return resources
        return resources.copy(_docker_login_config=docker_login_config)

    return {_add_docker_login_config(resources) for resources in resources_set}


class Task:
    """Task: a computation to be run on the cloud."""

    def __init__(
        self,
        name: Optional[str] = None,
        *,
        setup: Optional[str] = None,
        run: Optional[CommandOrCommandGen] = None,
        envs: Optional[Dict[str, str]] = None,
        workdir: Optional[str] = None,
        num_nodes: Optional[int] = None,
        # Advanced:
        docker_image: Optional[str] = None,
        event_callback: Optional[str] = None,
        blocked_resources: Optional[Iterable['resources_lib.Resources']] = None,
    ):
        """Initializes a Task.

        All fields are optional.  ``Task.run`` is the actual program: either a
        shell command to run (str) or a command generator for different nodes
        (lambda; see below).

        Optionally, call ``Task.set_resources()`` to set the resource
        requirements for this task.  If not set, a default CPU-only requirement
        is assumed (the same as ``sky cpunode``).

        All setters of this class, ``Task.set_*()``, return ``self``, i.e.,
        they are fluent APIs and can be chained together.

        Example:
            .. code-block:: python

                # A Task that will sync up local workdir '.', containing
                # requirements.txt and train.py.
                sky.Task(setup='pip install requirements.txt',
                         run='python train.py',
                         workdir='.')

                # An empty Task for provisioning a cluster.
                task = sky.Task(num_nodes=n).set_resources(...)

                # Chaining setters.
                sky.Task().set_resources(...).set_file_mounts(...)

        Args:
          name: A string name for the Task for display purposes.
          setup: A setup command, which will be run before executing the run
            commands ``run``, and executed under ``workdir``.
          run: The actual command for the task. If not None, either a shell
            command (str) or a command generator (callable).  If latter, it
            must take a node rank and a list of node addresses as input and
            return a shell command (str) (valid to return None for some nodes,
            in which case no commands are run on them).  Run commands will be
            run under ``workdir``. Note the command generator should be a
            self-contained lambda.
          envs: A dictionary of environment variables to set before running the
            setup and run commands.
          workdir: The local working directory.  This directory will be synced
            to a location on the remote VM(s), and ``setup`` and ``run``
            commands will be run under that location (thus, they can rely on
            relative paths when invoking binaries).
          num_nodes: The number of nodes to provision for this Task.  If None,
            treated as 1 node.  If > 1, each node will execute its own
            setup/run command, where ``run`` can either be a str, meaning all
            nodes get the same command, or a lambda, with the semantics
            documented above.
          docker_image: (EXPERIMENTAL: Only in effect when LocalDockerBackend
            is used.) The base docker image that this Task will be built on.
            Defaults to 'gpuci/miniforge-cuda:11.4-devel-ubuntu18.04'.
          blocked_resources: A set of resources that this task cannot run on.
        """
        self.name = name
        self.run = run
        self.storage_mounts: Dict[str, storage_lib.Storage] = {}
        self.storage_plans: Dict[storage_lib.Storage,
                                 storage_lib.StoreType] = {}
        self.setup = setup
        self._envs = envs or {}
        self.workdir = workdir
        self.docker_image = (docker_image if docker_image else
                             'gpuci/miniforge-cuda:11.4-devel-ubuntu18.04')
        self.event_callback = event_callback
        # Ignore type error due to a mypy bug.
        # https://github.com/python/mypy/issues/3004
        self.num_nodes = num_nodes  # type: ignore

        self.inputs = None
        self.outputs = None
        self.estimated_inputs_size_gigabytes = None
        self.estimated_outputs_size_gigabytes = None
        # Default to CPUNode
        self.resources = {sky.Resources()}
        # Resources that this task cannot run on.
        self.blocked_resources = blocked_resources

        self.time_estimator_func: Optional[Callable[['sky.Resources'],
                                                    int]] = None
        self.file_mounts: Optional[Dict[str, str]] = None

        # Only set when 'self' is a spot controller task: 'self.spot_dag' is
        # the underlying managed spot dag (sky.Dag object).
        self.spot_dag: Optional['sky.Dag'] = None

        # Filled in by the optimizer.  If None, this Task is not planned.
        self.best_resources = None
        # Check if the task is legal.
        self._validate()

        dag = sky.dag.get_current_dag()
        if dag is not None:
            dag.add(self)

    def _validate(self):
        """Checks if the Task fields are valid."""
        if not _is_valid_name(self.name):
            with ux_utils.print_exception_no_traceback():
                raise ValueError(f'Invalid task name {self.name}. Valid name: '
                                 f'{_VALID_NAME_DESCR}')

        # Check self.run
        if callable(self.run):
            run_sig = inspect.signature(self.run)
            # Check that run is a function with 2 arguments.
            if len(run_sig.parameters) != 2:
                with ux_utils.print_exception_no_traceback():
                    raise ValueError(_RUN_FN_CHECK_FAIL_MSG.format(run_sig))

            type_list = [int, List[str]]
            # Check annotations, if exists
            for i, param in enumerate(run_sig.parameters.values()):
                if param.annotation != inspect.Parameter.empty:
                    if param.annotation != type_list[i]:
                        with ux_utils.print_exception_no_traceback():
                            raise ValueError(
                                _RUN_FN_CHECK_FAIL_MSG.format(run_sig))

            # Check self containedness.
            run_closure = inspect.getclosurevars(self.run)
            if run_closure.nonlocals:
                with ux_utils.print_exception_no_traceback():
                    raise ValueError(
                        'run command generator must be self contained. '
                        f'Found nonlocals: {run_closure.nonlocals}')
            if run_closure.globals:
                with ux_utils.print_exception_no_traceback():
                    raise ValueError(
                        'run command generator must be self contained. '
                        f'Found globals: {run_closure.globals}')
            if run_closure.unbound:
                # Do not raise an error here. Import statements, which are
                # allowed, will be considered as unbounded.
                pass
        elif self.run is not None and not isinstance(self.run, str):
            with ux_utils.print_exception_no_traceback():
                raise ValueError('run must be either a shell script (str) or '
                                 f'a command generator ({CommandGen}). '
                                 f'Got {type(self.run)}')

        # Workdir.
        if self.workdir is not None:
            full_workdir = os.path.abspath(os.path.expanduser(self.workdir))
            if not os.path.isdir(full_workdir):
                # Symlink to a dir is legal (isdir() follows symlinks).
                with ux_utils.print_exception_no_traceback():
                    raise ValueError(
                        'Workdir must exist and must be a directory (or '
                        f'a symlink to a directory). {self.workdir} not found.')

    @staticmethod
    def from_yaml_config(
        config: Dict[str, Any],
        env_overrides: Optional[List[Tuple[str, str]]] = None,
    ) -> 'Task':
        if env_overrides is not None:
            # We must override env vars before constructing the Task, because
            # the Storage object creation is eager and it (its name/source
            # fields) may depend on env vars.
            #
            # FIXME(zongheng): The eagerness / how we construct Task's from
            # entrypoint (YAML, CLI args) should be fixed.
            new_envs = config.get('envs', {})
            new_envs.update(env_overrides)
            config['envs'] = new_envs

        # More robust handling for 'envs': explicitly convert keys and values to
        # str, since users may pass '123' as keys/values which will get parsed
        # as int causing validate_schema() to fail.
        envs = config.get('envs')
        if envs is not None and isinstance(envs, dict):
            config['envs'] = {str(k): str(v) for k, v in envs.items()}

        backend_utils.validate_schema(config, schemas.get_task_schema(),
                                      'Invalid task YAML: ')

        # Fill in any Task.envs into file_mounts (src/dst paths, storage
        # name/source).
        if config.get('file_mounts') is not None:
            config['file_mounts'] = _fill_in_env_vars_in_file_mounts(
                config['file_mounts'], config.get('envs', {}))

        task = Task(
            config.pop('name', None),
            run=config.pop('run', None),
            workdir=config.pop('workdir', None),
            setup=config.pop('setup', None),
            num_nodes=config.pop('num_nodes', None),
            envs=config.pop('envs', None),
            event_callback=config.pop('event_callback', None),
        )

        # Create lists to store storage objects inlined in file_mounts.
        # These are retained in dicts in the YAML schema and later parsed to
        # storage objects with the storage/storage_mount objects.
        fm_storages = []
        file_mounts = config.pop('file_mounts', None)
        if file_mounts is not None:
            copy_mounts = {}
            for dst_path, src in file_mounts.items():
                # Check if it is str path
                if isinstance(src, str):
                    copy_mounts[dst_path] = src
                # If the src is not a str path, it is likely a dict. Try to
                # parse storage object.
                elif isinstance(src, dict):
                    fm_storages.append((dst_path, src))
                else:
                    with ux_utils.print_exception_no_traceback():
                        raise ValueError(f'Unable to parse file_mount '
                                         f'{dst_path}:{src}')
            task.set_file_mounts(copy_mounts)

        task_storage_mounts: Dict[str, storage_lib.Storage] = {}
        all_storages = fm_storages
        for storage in all_storages:
            mount_path = storage[0]
            assert mount_path, 'Storage mount path cannot be empty.'
            try:
                storage_obj = storage_lib.Storage.from_yaml_config(storage[1])
            except exceptions.StorageSourceError as e:
                # Patch the error message to include the mount path, if included
                e.args = (e.args[0].replace('<destination_path>',
                                            mount_path),) + e.args[1:]
                raise e
            task_storage_mounts[mount_path] = storage_obj
        task.set_storage_mounts(task_storage_mounts)

        if config.get('inputs') is not None:
            inputs_dict = config.pop('inputs')
            assert len(inputs_dict) == 1, 'Only one input is allowed.'
            inputs = list(inputs_dict.keys())[0]
            estimated_size_gigabytes = list(inputs_dict.values())[0]
            # TODO: allow option to say (or detect) no download/egress cost.
            task.set_inputs(inputs=inputs,
                            estimated_size_gigabytes=estimated_size_gigabytes)

        if config.get('outputs') is not None:
            outputs_dict = config.pop('outputs')
            assert len(outputs_dict) == 1, 'Only one output is allowed.'
            outputs = list(outputs_dict.keys())[0]
            estimated_size_gigabytes = list(outputs_dict.values())[0]
            task.set_outputs(outputs=outputs,
                             estimated_size_gigabytes=estimated_size_gigabytes)

        resources = config.pop('resources', None)
        resources = sky.Resources.from_yaml_config(resources)

        task.set_resources({resources})
        assert not config, f'Invalid task args: {config.keys()}'
        return task

    @staticmethod
    def from_yaml(yaml_path: str) -> 'Task':
        """Initializes a task from a task YAML.

        Example:
            .. code-block:: python

                task = sky.Task.from_yaml('/path/to/task.yaml')

        Args:
          yaml_path: file path to a valid task yaml file.

        Raises:
          ValueError: if the path gets loaded into a str instead of a dict; or
            if there are any other parsing errors.
        """
        with open(os.path.expanduser(yaml_path), 'r') as f:
            # TODO(zongheng): use
            #  https://github.com/yaml/pyyaml/issues/165#issuecomment-430074049
            # to raise errors on duplicate keys.
            config = yaml.safe_load(f)

        if isinstance(config, str):
            with ux_utils.print_exception_no_traceback():
                raise ValueError('YAML loaded as str, not as dict. '
                                 f'Is it correct? Path: {yaml_path}')

        if config is None:
            config = {}
        return Task.from_yaml_config(config)

    @property
    def num_nodes(self) -> int:
        return self._num_nodes

    @num_nodes.setter
    def num_nodes(self, num_nodes: Optional[int]) -> None:
        if num_nodes is None:
            num_nodes = 1
        if not isinstance(num_nodes, int) or num_nodes <= 0:
            with ux_utils.print_exception_no_traceback():
                raise ValueError(
                    f'num_nodes should be a positive int. Got: {num_nodes}')
        self._num_nodes = num_nodes

    @property
    def envs(self) -> Dict[str, str]:
        return self._envs

    def update_envs(
            self, envs: Union[None, List[Tuple[str, str]],
                              Dict[str, str]]) -> 'Task':
        """Updates environment variables for use inside the setup/run commands.

        Args:
          envs: (optional) either a list of ``(env_name, value)`` or a dict
            ``{env_name: value}``.

        Returns:
          self: The current task, with envs updated.

        Raises:
          ValueError: if various invalid inputs errors are detected.
        """
        if envs is None:
            envs = {}
        if isinstance(envs, (list, tuple)):
            keys = set(env[0] for env in envs)
            if len(keys) != len(envs):
                with ux_utils.print_exception_no_traceback():
                    raise ValueError('Duplicate env keys provided.')
            envs = dict(envs)
        if isinstance(envs, dict):
            for key in envs:
                if not isinstance(key, str):
                    with ux_utils.print_exception_no_traceback():
                        raise ValueError('Env keys must be strings.')
                if not common_utils.is_valid_env_var(key):
                    with ux_utils.print_exception_no_traceback():
                        raise ValueError(f'Invalid env key: {key}')
        else:
            with ux_utils.print_exception_no_traceback():
                raise ValueError(
                    'envs must be List[Tuple[str, str]] or Dict[str, str]: '
                    f'{envs}')
        self._envs.update(envs)
        return self

    @property
    def need_spot_recovery(self) -> bool:
        return any(r.spot_recovery is not None for r in self.resources)

    @property
    def use_spot(self) -> bool:
        return any(r.use_spot for r in self.resources)

    def set_inputs(self, inputs, estimated_size_gigabytes) -> 'Task':
        # E.g., 's3://bucket', 'gs://bucket', or None.
        self.inputs = inputs
        self.estimated_inputs_size_gigabytes = estimated_size_gigabytes
        return self

    def get_inputs(self):
        return self.inputs

    def get_estimated_inputs_size_gigabytes(self):
        return self.estimated_inputs_size_gigabytes

    def get_inputs_cloud(self):
        """EXPERIMENTAL: Returns the cloud my inputs live in."""
        assert isinstance(self.inputs, str), self.inputs
        if self.inputs.startswith('s3:'):
            return clouds.AWS()
        elif self.inputs.startswith('gs:'):
            return clouds.GCP()
        elif self.inputs.startswith('cos:'):
            return clouds.IBM()
        else:
            with ux_utils.print_exception_no_traceback():
                raise ValueError(f'cloud path not supported: {self.inputs}')

    def set_outputs(self, outputs, estimated_size_gigabytes) -> 'Task':
        self.outputs = outputs
        self.estimated_outputs_size_gigabytes = estimated_size_gigabytes
        return self

    def get_outputs(self):
        return self.outputs

    def get_estimated_outputs_size_gigabytes(self):
        return self.estimated_outputs_size_gigabytes

    def set_resources(
        self, resources: Union['resources_lib.Resources',
                               Set['resources_lib.Resources']]
    ) -> 'Task':
        """Sets the required resources to execute this task.

        If this function is not called for a Task, default resource
        requirements will be used (8 vCPUs).

        Args:
          resources: either a sky.Resources, or a set of them.  The latter case
            is EXPERIMENTAL and indicates asking the optimizer to "pick the
            best of these resources" to run this task.

        Returns:
          self: The current task, with resources set.
        """
        if isinstance(resources, sky.Resources):
            resources = {resources}
        # TODO(woosuk): Check if the resources are None.
        self.resources = _with_docker_login_config(resources, self.envs)
        return self

    def get_resources(self):
        return self.resources

    def set_time_estimator(self, func: Callable[['sky.Resources'],
                                                int]) -> 'Task':
        """Sets a func mapping resources to estimated time (secs).

        This is EXPERIMENTAL.
        """
        self.time_estimator_func = func
        return self

    def estimate_runtime(self, resources):
        """Returns a func mapping resources to estimated time (secs).

        This is EXPERIMENTAL.
        """
        if self.time_estimator_func is None:
            raise NotImplementedError(
                f'Node [{self}] does not have a cost model set; '
                'call set_time_estimator() first')
        return self.time_estimator_func(resources)

    def set_file_mounts(self, file_mounts: Optional[Dict[str, str]]) -> 'Task':
        """Sets the file mounts for this task.

        Useful for syncing datasets, dotfiles, etc.

        File mounts are a dictionary: ``{remote_path: local_path/cloud URI}``.
        Local (or cloud) files/directories will be synced to the specified
        paths on the remote VM(s) where this Task will run.

        Neither source or destimation paths can end with a slash.

        Example:
            .. code-block:: python

                task.set_file_mounts({
                    '~/.dotfile': '/local/.dotfile',
                    # /remote/dir/ will contain the contents of /local/dir/.
                    '/remote/dir': '/local/dir',
                })

        Args:
          file_mounts: an optional dict of ``{remote_path: local_path/cloud
            URI}``, where remote means the VM(s) on which this Task will
            eventually run on, and local means the node from which the task is
            launched.

        Returns:
          self: the current task, with file mounts set.

        Raises:
          ValueError: if input paths are invalid.
        """
        if file_mounts is None:
            self.file_mounts = None
            return self
        for target, source in file_mounts.items():
            if target.endswith('/') or source.endswith('/'):
                with ux_utils.print_exception_no_traceback():
                    raise ValueError(
                        'File mount paths cannot end with a slash '
                        '(try "/mydir: /mydir" or "/myfile: /myfile"). '
                        f'Found: target={target} source={source}')
            if data_utils.is_cloud_store_url(target):
                with ux_utils.print_exception_no_traceback():
                    raise ValueError(
                        'File mount destination paths cannot be cloud storage')
            if not data_utils.is_cloud_store_url(source):
                if not os.path.exists(
                        os.path.abspath(os.path.expanduser(source))):
                    with ux_utils.print_exception_no_traceback():
                        raise ValueError(
                            f'File mount source {source!r} does not exist '
                            'locally. To fix: check if it exists, and correct '
                            'the path.')
            # TODO(zhwu): /home/username/sky_workdir as the target path need
            # to be filtered out as well.
            if (target == constants.SKY_REMOTE_WORKDIR and
                    self.workdir is not None):
                with ux_utils.print_exception_no_traceback():
                    raise ValueError(
                        f'Cannot use {constants.SKY_REMOTE_WORKDIR!r} as a '
                        'destination path of a file mount, as it will be used '
                        'by the workdir. If uploading a file/folder to the '
                        'workdir is needed, please specify the full path to '
                        'the file/folder.')

        self.file_mounts = file_mounts
        return self

    def update_file_mounts(self, file_mounts: Dict[str, str]) -> 'Task':
        """Updates the file mounts for this task.

        Different from set_file_mounts(), this function updates into the
        existing file_mounts (calls ``dict.update()``), rather than
        overwritting it.

        This should be called before provisioning in order to take effect.

        Example:
            .. code-block:: python

                task.update_file_mounts({
                    '~/.config': '~/Documents/config',
                    '/tmp/workdir': '/local/workdir/cnn-cifar10',
                })

        Args:
          file_mounts: a dict of ``{remote_path: local_path/cloud URI}``, where
            remote means the VM(s) on which this Task will eventually run on,
            and local means the node from which the task is launched.

        Returns:
          self: the current task, with file mounts updated.

        Raises:
          ValueError: if input paths are invalid.
        """
        if self.file_mounts is None:
            self.file_mounts = {}
        assert self.file_mounts is not None
        self.file_mounts.update(file_mounts)
        # For validation logic:
        return self.set_file_mounts(self.file_mounts)

    def set_storage_mounts(
        self,
        storage_mounts: Optional[Dict[str, storage_lib.Storage]],
    ) -> 'Task':
        """Sets the storage mounts for this task.

        Storage mounts are a dictionary: ``{mount_path: sky.Storage object}``,
        each of which mounts a sky.Storage object (a cloud object store bucket)
        to a path inside the remote cluster.

        A sky.Storage object can be created by uploading from a local directory
        (setting ``source``), or backed by an existing cloud bucket (setting
        ``name`` to the bucket name; or setting ``source`` to the bucket URI).

        Example:
            .. code-block:: python

                task.set_storage_mounts({
                    '/remote/imagenet/': sky.Storage(name='my-bucket',
                                                     source='/local/imagenet'),
                })

        Args:
          storage_mounts: an optional dict of ``{mount_path: sky.Storage
            object}``, where mount_path is the path inside the remote VM(s)
            where the Storage object will be mounted on.

        Returns:
          self: The current task, with storage mounts set.

        Raises:
          ValueError: if input paths are invalid.
        """
        if storage_mounts is None:
            self.storage_mounts = {}
            return self
        for target, _ in storage_mounts.items():
            # TODO(zhwu): /home/username/sky_workdir as the target path need
            # to be filtered out as well.
            if (target == constants.SKY_REMOTE_WORKDIR and
                    self.workdir is not None):
                with ux_utils.print_exception_no_traceback():
                    raise ValueError(
                        f'Cannot use {constants.SKY_REMOTE_WORKDIR!r} as a '
                        'destination path of a file mount, as it will be used '
                        'by the workdir. If uploading a file/folder to the '
                        'workdir is needed, please specify the full path to '
                        'the file/folder.')

            if data_utils.is_cloud_store_url(target):
                with ux_utils.print_exception_no_traceback():
                    raise ValueError(
                        'Storage mount destination path cannot be cloud storage'
                    )
        # Storage source validation is done in Storage object
        self.storage_mounts = storage_mounts
        return self

    def update_storage_mounts(
            self, storage_mounts: Dict[str, storage_lib.Storage]) -> 'Task':
        """Updates the storage mounts for this task.

        Different from set_storage_mounts(), this function updates into the
        existing storage_mounts (calls ``dict.update()``), rather than
        overwriting it.

        This should be called before provisioning in order to take effect.

        Args:
          storage_mounts: an optional dict of ``{mount_path: sky.Storage
            object}``, where mount_path is the path inside the remote VM(s)
            where the Storage object will be mounted on.

        Returns:
          self: The current task, with storage mounts updated.

        Raises:
          ValueError: if input paths are invalid.
        """
        if not storage_mounts:
            return self
        task_storage_mounts = self.storage_mounts if self.storage_mounts else {}
        task_storage_mounts.update(storage_mounts)
        return self.set_storage_mounts(task_storage_mounts)

    def get_preferred_store_type(self) -> storage_lib.StoreType:
        # TODO(zhwu, romilb): The optimizer should look at the source and
        #  destination to figure out the right stores to use. For now, we
        #  use a heuristic solution to find the store type by the following
        #  order:
        #  1. cloud decided in best_resources.
        #  2. cloud specified in the task resources.
        #  3. if not specified or the task's cloud does not support storage,
        #     use the first enabled storage cloud.
        # This should be refactored and moved to the optimizer.
        assert len(self.resources) == 1, self.resources
        storage_cloud = None

        backend_utils.check_public_cloud_enabled()
        enabled_storage_clouds = global_user_state.get_enabled_storage_clouds()
        if not enabled_storage_clouds:
            raise ValueError('No enabled cloud for storage, run: sky check')

        if self.best_resources is not None:
            storage_cloud = self.best_resources.cloud
        else:
            resources = list(self.resources)[0]
            storage_cloud = resources.cloud
        if storage_cloud is not None:
            if str(storage_cloud) not in enabled_storage_clouds:
                storage_cloud = None

        if storage_cloud is None:
            storage_cloud = clouds.CLOUD_REGISTRY.from_str(
                enabled_storage_clouds[0])

        store_type = storage_lib.get_storetype_from_cloud(storage_cloud)
        return store_type

    def sync_storage_mounts(self) -> None:
        """(INTERNAL) Eagerly syncs storage mounts to cloud storage.

        After syncing up, COPY-mode storage mounts are translated into regular
        file_mounts of the form ``{ /remote/path: {s3,gs,..}://<bucket path>
        }``.
        """
        for storage in self.storage_mounts.values():
            if len(storage.stores) == 0:
                store_type = self.get_preferred_store_type()
                self.storage_plans[storage] = store_type
                storage.add_store(store_type)
            else:
                # We will download the first store that is added to remote.
                self.storage_plans[storage] = list(storage.stores.keys())[0]

        storage_mounts = self.storage_mounts
        storage_plans = self.storage_plans
        for mnt_path, storage in storage_mounts.items():
            if storage.mode == storage_lib.StorageMode.COPY:
                store_type = storage_plans[storage]
                if store_type is storage_lib.StoreType.S3:
                    # TODO: allow for Storage mounting of different clouds
                    if isinstance(storage.source,
                                  str) and storage.source.startswith('s3://'):
                        blob_path = storage.source
                    else:
                        assert storage.name is not None, storage
                        blob_path = 's3://' + storage.name
                    self.update_file_mounts({
                        mnt_path: blob_path,
                    })
                elif store_type is storage_lib.StoreType.GCS:
                    if isinstance(storage.source,
                                  str) and storage.source.startswith('gs://'):
                        blob_path = storage.source
                    else:
                        assert storage.name is not None, storage
                        blob_path = 'gs://' + storage.name
                    self.update_file_mounts({
                        mnt_path: blob_path,
                    })
                elif store_type is storage_lib.StoreType.R2:
                    if storage.source is not None and not isinstance(
                            storage.source,
                            list) and storage.source.startswith('r2://'):
                        blob_path = storage.source
                    else:
                        blob_path = 'r2://' + storage.name
                    self.update_file_mounts({
                        mnt_path: blob_path,
                    })
                elif store_type is storage_lib.StoreType.IBM:
                    if isinstance(storage.source,
                                  str) and storage.source.startswith('cos://'):
                        # source is a cos bucket's uri
                        blob_path = storage.source
                    else:
                        # source is a bucket name.
                        assert storage.name is not None, storage
                        # extract region from rclone.conf
                        cos_region = data_utils.Rclone.get_region_from_rclone(
                            storage.name, data_utils.Rclone.RcloneClouds.IBM)
                        blob_path = f'cos://{cos_region}/{storage.name}'
                    self.update_file_mounts({mnt_path: blob_path})
                elif store_type is storage_lib.StoreType.AZURE:
                    # TODO when Azure Blob is done: sync ~/.azure
                    raise NotImplementedError('Azure Blob not mountable yet')
                else:
                    with ux_utils.print_exception_no_traceback():
                        raise ValueError(f'Storage Type {store_type} '
                                         'does not exist!')

    def get_local_to_remote_file_mounts(self) -> Optional[Dict[str, str]]:
        """Returns file mounts of the form (dst=VM path, src=local path).

        Any cloud object store URIs (gs://, s3://, etc.), either as source or
        destination, are not included.

        INTERNAL: this method is internal-facing.
        """
        if self.file_mounts is None:
            return None
        d = {}
        for k, v in self.file_mounts.items():
            if not data_utils.is_cloud_store_url(
                    k) and not data_utils.is_cloud_store_url(v):
                d[k] = v
        return d

    def get_cloud_to_remote_file_mounts(self) -> Optional[Dict[str, str]]:
        """Returns file mounts of the form (dst=VM path, src=cloud URL).

        Local-to-remote file mounts are excluded (handled by
        get_local_to_remote_file_mounts()).

        INTERNAL: this method is internal-facing.
        """
        if self.file_mounts is None:
            return None
        d = {}
        for k, v in self.file_mounts.items():
            if not data_utils.is_cloud_store_url(
                    k) and data_utils.is_cloud_store_url(v):
                d[k] = v
        return d

    def to_yaml_config(self) -> Dict[str, Any]:
        """Returns a yaml-style dict representation of the task.

        INTERNAL: this method is internal-facing.
        """
        config = {}

        def add_if_not_none(key, value, no_empty: bool = False):
            if no_empty and not value:
                return
            if value is not None:
                config[key] = value

        add_if_not_none('name', self.name)

        if self.resources is not None:
            assert len(self.resources) == 1
            resources = list(self.resources)[0]
            add_if_not_none('resources', resources.to_yaml_config())
        add_if_not_none('num_nodes', self.num_nodes)

        if self.inputs is not None:
            add_if_not_none('inputs',
                            {self.inputs: self.estimated_inputs_size_gigabytes})
        if self.outputs is not None:
            add_if_not_none(
                'outputs',
                {self.outputs: self.estimated_outputs_size_gigabytes})

        add_if_not_none('setup', self.setup)
        add_if_not_none('workdir', self.workdir)
        add_if_not_none('event_callback', self.event_callback)
        add_if_not_none('run', self.run)
        add_if_not_none('envs', self.envs, no_empty=True)

        add_if_not_none('file_mounts', {})

        if self.file_mounts is not None:
            config['file_mounts'].update(self.file_mounts)

        if self.storage_mounts is not None:
            config['file_mounts'].update({
                mount_path: storage.to_yaml_config()
                for mount_path, storage in self.storage_mounts.items()
            })
        return config

    def __rshift__(self, b):
        sky.dag.get_current_dag().add_edge(self, b)

    def __repr__(self):
        if self.name and self.name != 'sky-cmd':  # CLI launch with a command
            return self.name
        if isinstance(self.run, str):
            run_msg = self.run.replace('\n', '\\n')
            if len(run_msg) > 20:
                run_msg = f'run=\'{run_msg[:20]}...\''
            else:
                run_msg = f'run=\'{run_msg}\''
        elif self.run is None:
            run_msg = 'run=<empty>'
        else:
            run_msg = 'run=<fn>'

        s = f'Task({run_msg})'
        if self.inputs is not None:
            s += f'\n  inputs: {self.inputs}'
        if self.outputs is not None:
            s += f'\n  outputs: {self.outputs}'
        if self.num_nodes > 1:
            s += f'\n  nodes: {self.num_nodes}'
        if len(self.resources) > 1:
            s += f'\n  resources: {self.resources}'
        elif len(
                self.resources) == 1 and not list(self.resources)[0].is_empty():
            s += f'\n  resources: {list(self.resources)[0]}'
        else:
            s += '\n  resources: default instances'
        return s<|MERGE_RESOLUTION|>--- conflicted
+++ resolved
@@ -19,10 +19,7 @@
 from sky.data import data_utils
 from sky.data import storage as storage_lib
 from sky.skylet import constants
-<<<<<<< HEAD
-=======
 from sky.skylet.providers import command_runner
->>>>>>> 469a62d9
 from sky.utils import common_utils
 from sky.utils import schemas
 from sky.utils import ux_utils
