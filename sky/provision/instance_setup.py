--- conflicted
+++ resolved
@@ -353,19 +353,11 @@
     head_runner = runners[0]
     assert cluster_info.head_instance_id is not None, cluster_info
     log_path_abs = str(provision_logging.get_log_path())
-<<<<<<< HEAD
-    logger.info(f'Running command on head node: {_MAYBE_SKYLET_RESTART_CMD}')
-    returncode, stdout, stderr = head_runner.run(_MAYBE_SKYLET_RESTART_CMD,
+    logger.info(f'Running command on head node: {MAYBE_SKYLET_RESTART_CMD}')
+    returncode, stdout, stderr = head_runner.run(MAYBE_SKYLET_RESTART_CMD,
                                                  stream_logs=False,
                                                  require_outputs=True,
                                                  log_path=log_path_abs)
-=======
-    logger.info(f'Running command on head node: {MAYBE_SKYLET_RESTART_CMD}')
-    returncode, stdout, stderr = ssh_runner.run(MAYBE_SKYLET_RESTART_CMD,
-                                                stream_logs=False,
-                                                require_outputs=True,
-                                                log_path=log_path_abs)
->>>>>>> fe145205
     if returncode:
         raise RuntimeError('Failed to start skylet on the head node '
                            f'(exit code {returncode}). Error: '
